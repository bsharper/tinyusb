# Porting

TinyUSB is designed to be a universal USB protocol stack for low-cost 32 bit microcontrollers. It
handles most of the high level USB protocol and relies on the microcontroller's USB peripheral for
data transactions on different endpoints. Porting is the process of adding low-level support for
the rest of the common stack. Once the low-level is implemented, it is very easy to add USB support
for the microcontroller to other projects, especially those already using TinyUSB such as CircuitPython.

Below are instructions on how to get the cdc_msc_hid device example running on a new microcontroller. Doing so includes adding the common code necessary for other uses while minimizing other extra code. Whenever you see a phrase or word in <> it should be replaced.

## Register defs

The first step to adding support is including the register definitions and startup code for the
microcontroller in TinyUSB. We write the TinyUSB implementation against these structs instead of higher level functions to keep the code small and to prevent function name collisions in linking of larger projects. For ARM microcontrollers this is the CMSIS definitions. They should be
placed in the `hw/mcu/<vendor>/<chip_family>` directory.

Once this is done, create a directory in `hw/bsp/<your board name>` for the specific board you are using to test the code.  (Duplicating an existing board's directory is the best way to get started.) The board should be a readily available development board so that others can also test.

## Build
Now that those directories are in place, we can start our iteration process to get the example building successfully. To build, run from the root of TinyUSB:

`make -C examples/device/cdc_msc_hid BOARD=<board>`

Unless, you've read ahead, this will fail miserably. Now, lets get it to fail less by updating the files in the board directory. The code in the board's directory is responsible for setting up the microcontroller's clocks and pins so that USB works. TinyUSB itself only operates on the USB peripheral. The board directory also includes information what files are needed to build the example.

One of the first things to change is the `-DCFG_TUSB_MCU` cflag in the `board.mk` file. This is used to tell TinyUSB what platform is being built. So, add an entry to `src/tusb_option.h` and update the CFLAG to match.

Also, add an entry for the board in `hw/bsp/board.h`. The CFLAG is auto-added.

Update `board.mk`'s VENDOR and CHIP_FAMILY values when creating the directory for the struct files. Duplicate one of the other sources from `src/portable` into `src/portable/<vendor>/<chip_family>` and delete all of the implementation internals. We'll cover what everything there does later. For now, get it compiling.

## Implementation
At this point you should get an error due to an implementation issue and hopefully the build is setup for the new MCU. You will still need to modify the `board.mk` to include specific CFLAGS, the linker script, linker flags, source files, include directories. All file paths are relative to the top of the TinyUSB repo.

### Board Support (BSP)
The board support code is only used for self-contained examples and testing. It is not used when TinyUSB is part of a larger project. Its responsible for getting the MCU started and the USB peripheral clocked. It also optionally provides LED definitions that are used to blink an LED to show that the code is running.

It is located in `hw/bsp/<board name>/board_<board name>.c`.

#### board_init
`board_init` is responsible for starting the MCU, setting up the USB clock and USB pins. It is also responsible for initializing LED pins.

One useful clock debugging technique is to set up a PWM output at a known value such as 500hz based on the USB clock so that you can verify it is correct with a logic probe or oscilloscope.

Setup your USB in a crystal-less mode when available. That makes the code easier to port across boards.

#### board_led_write
Feel free to skip this until you want to verify your demo code is running. To implement, set the pin corresponding to the led to output a value that lights the LED when `state` is true.

### OS Abstraction Layer (OSAL)

The OS Abstraction Layer is responsible for providing basic data structures for TinyUSB that may allow for concurrency when used with an RTOS. Without an RTOS it simply handles concurrency issues between the main code and interrupts.

The code is almost entirely agnostic of MCU and lives in `src/osal`.

### Device API

After the USB device is setup, the USB device code works by processing events on the main thread (by calling `tud_task`). These events are queued by the USB interrupt handler. So, there are three parts to the device low-level API: device setup, endpoint setup and interrupt processing.

All of the code for the low-level device API is in `src/portable/<vendor>/<chip family>/dcd_<chip family>.c`.

#### Device Setup

##### dcd_init
Initializes the USB peripheral for device mode and enables it.

#### dcd_int_enable / dcd_int_disable

Enables or disables the USB device interrupt(s). May be used to prevent concurrency issues when mutating data structures shared between main code and the interrupt handler.

##### dcd_set_address
Called when the device is given a new bus address.

If your peripheral automatically changes address during enumeration (like the nrf52) you may leave this empty and also no queue an event for the corresponding SETUP packet.

##### dcd_set_config
Called when the device received SET_CONFIG request, you can leave this empty if your peripheral does not require any specific action.

##### dcd_remote_wakeup
Called to remote wake up host when suspended (e.g hid keyboard)

#### Special events
You must let TinyUSB know when certain events occur so that it can continue its work. There are a few methods you can call to queue events for TinyUSB to process.

##### dcd_event_bus_signal

There are a number of events that your peripheral may communicate about the state of the bus. Here is an overview of what they are. Events in **BOLD** must be provided for TinyUSB to work.

* **DCD_EVENT_RESET** - Triggered when the host resets the bus causing the peripheral to reset. Do any other internal reset you need from the interrupt handler such as resetting the control endpoint.
* DCD_EVENT_SOF - Signals the start of a new USB frame.

Calls to this look like:

    dcd_event_bus_signal(0, DCD_EVENT_BUS_RESET, true);

The first `0` is the USB peripheral number. Statically saying 0 is common for single USB device MCUs.

The `true` indicates the call is from an interrupt handler and will always be the case when porting in this way.

##### dcd_setup_received
SETUP packets are a special type of transaction that can occur at any time on the control endpoint, numbered `0`. Since they are unique, most peripherals have special handling for them. Their data is always 8 bytes in length as well.

Calls to this look like:

    dcd_event_setup_received(0, setup, true);

As before with `dcd_event_bus_signal` the first argument is the USB peripheral number and the third is true to signal its being called from an interrup handler. The middle argument is byte array of length 8 with the contents of the SETUP packet. It can be stack allocated because it is copied into the queue.

#### Endpoints

Endpoints are the core of the USB data transfer process. They come in a few forms such as control, isochronous, bulk, and interrupt. We won't cover the details here except with some caveats in open below. In general, data is transferred by setting up a buffer of a given length to be transferred on a given endpoint address and then waiting for an interrupt to signal that the transfer is finished. Further details below.

Endpoints within USB have an address which encodes both the number and direction of an endpoint. TinyUSB provides `tu_edpt_number` and `tu_edpt_dir` to unpack this data from the address. Here is a snippet that does it.

    uint8_t epnum = tu_edpt_number(ep_addr);
    uint8_t dir   = tu_edpt_dir(ep_addr);

##### dcd_edpt_open

Opening an endpoint is done for all non-control endpoints once the host picks a configuration that the device should use. At this point, the endpoint should be enabled in the peripheral and configured to match the endpoint descriptor. Pay special attention to the direction of the endpoint you can get from the helper methods above. It will likely change what registers you are setting.

Also make sure to enable endpoint specific interrupts.

##### dcd_edpt_xfer

`dcd_edpt_xfer` is responsible for configuring the peripheral to send or receive data from the host. "xfer" is short for "transfer". **This is one of the core methods you must implement for TinyUSB to work (one other is the interrupt handler).**  Data from the host is the OUT direction and data to the host is IN. It  is used for all endpoints including the control endpoint 0. Make sure to handle the zero-length packet STATUS packet on endpoint 0 correctly. It may be a special transaction to the peripheral.

Besides that, all other transactions are relatively straight-forward. The endpoint address provides the endpoint
number and direction which usually determines where to write the buffer info. The buffer and its length are usually
written to a specific location in memory and the peripheral is told the data is valid. (Maybe by writing a 1 to a
register or setting a counter register to 0 for OUT or length for IN.)

<<<<<<< HEAD
Besides that, all other transactions are relatively straight-forward. The endpoint address provides the endpoint
number and direction which usually determines where to write the buffer info. The buffer and its length are usually
written to a specific location in memory and the peripheral is told the data is valid. (Maybe by writing a 1 to a
register or setting a counter register to 0 for OUT or length for IN.)

The transmit buffer is NOT guarenteed to be word-aligned.

=======
The transmit buffer alignment is determined by `CFG_TUSB_MEM_ALIGN`.

>>>>>>> 164d0db8
One potential pitfall is that the buffer may be longer than the maximum endpoint size of one USB
packet. Some peripherals can handle transmitting multiple USB packets for a provided buffer (like the SAMD21).
Others (like the nRF52) may need each USB packet queued individually. To make this work you'll need to track
some state for yourself and queue up an intermediate USB packet from the interrupt handler.

Once the transaction is going, the interrupt handler will notify TinyUSB of transfer completion.
During transmission, the IN data buffer is guarenteed to remain unchanged in memory until the `dcd_xfer_complete` function is called.
<<<<<<< HEAD

The dcd_edpt_xfer function must never add zero-length-packets (ZLP) on its own to a transfer. If a ZLP is required,
then it must be explicitly sent by the module calling dcd_edpt_xfer(), by calling dcd_edpt_xfer() a second time with len=0.
For control transfers, this is automatically done in `usbd_control.c`.

At the moment, only a single buffer can be transmitted at once. There is no provision for double-buffering. new dcd_edpt_xfer() will not
be called again until the driver calls dcd_xfer_complete() (except in cases of USB resets).
=======

The dcd_edpt_xfer function must never add zero-length-packets (ZLP) on its own to a transfer. If a ZLP is required,
then it must be explicitly sent by the stack calling dcd_edpt_xfer(), by calling dcd_edpt_xfer() a second time with len=0.
For control transfers, this is automatically done in `usbd_control.c`.

At the moment, only a single buffer can be transmitted at once. There is no provision for double-buffering. new dcd_edpt_xfer() will not
be called again on the same endpoint address until the driver calls dcd_xfer_complete() (except in cases of USB resets).
>>>>>>> 164d0db8

##### dcd_xfer_complete

Once a transfer completes you must call dcd_xfer_complete from the USB interrupt handler to let TinyUSB know that a transaction has completed. Here is a sample call:

    dcd_event_xfer_complete(0, ep_addr, xfer->actual_len, XFER_RESULT_SUCCESS, true);

The arguments are:
* the USB peripheral number
* the endpoint address
* the actual length of the transfer. (OUT transfers may be smaller than the buffer given in `dcd_edpt_xfer`)
* the result of the transfer. Failure isn't handled yet.
* `true` to note the call is from an interrupt handler.

##### dcd_edpt_stall / dcd_edpt_clear_stall

Stalling is one way an endpoint can indicate failure such as when an unsupported command is transmitted. The pair of `dcd_edpt_stall`, `dcd_edpt_clear_stall` help manage the stall state of all endpoints.

## Woohoo!

At this point you should have everything working! ;-) Of course, you may not write perfect code. Here are some tips and tricks for debugging.

Use [WireShark](https://www.wireshark.org/) or [a Beagle](https://www.totalphase.com/protocols/usb/) to sniff the USB traffic. When things aren't working its likely very early in the USB enumeration process. Figuring out where can help clue in where the issue is. For example:
* If the host sends a SETUP packet and its not ACKed then your USB peripheral probably isn't started correctly.
* If the peripheral is started correctly but it still didn't work, then verify your usb clock is correct. (You did output a PWM based on it right? ;-) )
* If the SETUP packet is ACKed but nothing is sent back then you interrupt handler isn't queueing the setup packet correctly. (Also, if you are using your own code instead of an example `tud_task` may not be called.) If thats OK, the `dcd_xfer_complete` may not be setting up the next transaction correctly.<|MERGE_RESOLUTION|>--- conflicted
+++ resolved
@@ -130,18 +130,8 @@
 written to a specific location in memory and the peripheral is told the data is valid. (Maybe by writing a 1 to a
 register or setting a counter register to 0 for OUT or length for IN.)
 
-<<<<<<< HEAD
-Besides that, all other transactions are relatively straight-forward. The endpoint address provides the endpoint
-number and direction which usually determines where to write the buffer info. The buffer and its length are usually
-written to a specific location in memory and the peripheral is told the data is valid. (Maybe by writing a 1 to a
-register or setting a counter register to 0 for OUT or length for IN.)
-
-The transmit buffer is NOT guarenteed to be word-aligned.
-
-=======
 The transmit buffer alignment is determined by `CFG_TUSB_MEM_ALIGN`.
 
->>>>>>> 164d0db8
 One potential pitfall is that the buffer may be longer than the maximum endpoint size of one USB
 packet. Some peripherals can handle transmitting multiple USB packets for a provided buffer (like the SAMD21).
 Others (like the nRF52) may need each USB packet queued individually. To make this work you'll need to track
@@ -149,15 +139,6 @@
 
 Once the transaction is going, the interrupt handler will notify TinyUSB of transfer completion.
 During transmission, the IN data buffer is guarenteed to remain unchanged in memory until the `dcd_xfer_complete` function is called.
-<<<<<<< HEAD
-
-The dcd_edpt_xfer function must never add zero-length-packets (ZLP) on its own to a transfer. If a ZLP is required,
-then it must be explicitly sent by the module calling dcd_edpt_xfer(), by calling dcd_edpt_xfer() a second time with len=0.
-For control transfers, this is automatically done in `usbd_control.c`.
-
-At the moment, only a single buffer can be transmitted at once. There is no provision for double-buffering. new dcd_edpt_xfer() will not
-be called again until the driver calls dcd_xfer_complete() (except in cases of USB resets).
-=======
 
 The dcd_edpt_xfer function must never add zero-length-packets (ZLP) on its own to a transfer. If a ZLP is required,
 then it must be explicitly sent by the stack calling dcd_edpt_xfer(), by calling dcd_edpt_xfer() a second time with len=0.
@@ -165,7 +146,6 @@
 
 At the moment, only a single buffer can be transmitted at once. There is no provision for double-buffering. new dcd_edpt_xfer() will not
 be called again on the same endpoint address until the driver calls dcd_xfer_complete() (except in cases of USB resets).
->>>>>>> 164d0db8
 
 ##### dcd_xfer_complete
 
