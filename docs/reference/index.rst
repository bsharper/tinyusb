<<<<<<< HEAD
*********
Reference
*********

.. figure:: ../assets/stack.svg
   :width: 1600px
   :alt: TinyUSB

::

    .
    ├── docs            # Documentation
    ├── examples        # Examples with make and cmake build system
    ├── hw
    │   ├── bsp         # Supported boards source files
    │   └── mcu         # Low level mcu core & peripheral drivers
    ├── lib             # Sources from 3rd party such as freeRTOS, fatfs ...
    ├── src             # All sources files for TinyUSB stack itself.
    ├── test            # Tests: unit test, fuzzing, hardware test
    └── tools           # Files used internally


Device Stack
============

Supports multiple device configurations by dynamically changing USB descriptors, low power functions such like suspend, resume, and remote wakeup. The following device classes are supported:

-  Audio Class 2.0 (UAC2)
-  Bluetooth Host Controller Interface (BTH HCI)
-  Communications Device Class (CDC)
-  Device Firmware Update (DFU): DFU mode (WIP) and Runtime
-  Human Interface Device (HID): Generic (In & Out), Keyboard, Mouse, Gamepad etc ...
-  Mass Storage Class (MSC): with multiple LUNs
-  Musical Instrument Digital Interface (MIDI)
-  Network with RNDIS, Ethernet Control Model (ECM), Network Control Model (NCM)
-  Test and Measurement Class (USBTMC)
-  Video class 1.5 (UVC): work in progress
-  Vendor-specific class support with generic In & Out endpoints. Can be used with MS OS 2.0 compatible descriptor to load winUSB driver without INF file.
-  `WebUSB <https://github.com/WICG/webusb>`__ with vendor-specific class

If you have a special requirement, `usbd_app_driver_get_cb()` can be used to write your own class driver without modifying the stack. Here is how the RPi team added their reset interface `raspberrypi/pico-sdk#197 <https://github.com/raspberrypi/pico-sdk/pull/197>`_

Host Stack
==========

- Human Interface Device (HID): Keyboard, Mouse, Generic
- Mass Storage Class (MSC)
- Communications Device Class (CDC): Abstract Control Model (ACM)
- Vendor serial over USB: FTDI, CP210x, CH34x, PL230x
- Hub with multiple-level support

Similar to the Device Stack, if you have a special requirement, `usbh_app_driver_get_cb()` can be used to write your own class driver without modifying the stack.

TypeC PD Stack
==============

- Power Delivery 3.0 (PD3.0) with USB Type-C support (WIP)
- Super early stage, only for testing purpose
- Only support STM32 G4

OS Abstraction layer
====================

TinyUSB is completely thread-safe by pushing all Interrupt Service Request (ISR) events into a central queue, then processing them later in the non-ISR context task function. It also uses semaphore/mutex to access shared resources such as Communication Device Class (CDC) FIFO. Therefore the stack needs to use some of the OS's basic APIs. Following OSes are already supported out of the box.

- **No OS**
- **FreeRTOS**
- `RT-Thread <https://github.com/RT-Thread/rt-thread>`_: `repo <https://github.com/RT-Thread-packages/tinyusb>`_
- **Mynewt** Due to the newt package build system, Mynewt examples are better to be on its `own repo <https://github.com/hathach/mynewt-tinyusb-example>`_

License
=======

All TinyUSB sources in the `src` folder are licensed under MIT license. However, each file can be individually licensed especially those in `lib` and `hw/mcu` folder. Please make sure you understand all the license term for files you use in your project.

=======
>>>>>>> e95973d3
Index
=====

.. toctree::
   :maxdepth: 2

   getting_started
   boards
   dependencies
   concurrency<|MERGE_RESOLUTION|>--- conflicted
+++ resolved
@@ -1,81 +1,3 @@
-<<<<<<< HEAD
-*********
-Reference
-*********
-
-.. figure:: ../assets/stack.svg
-   :width: 1600px
-   :alt: TinyUSB
-
-::
-
-    .
-    ├── docs            # Documentation
-    ├── examples        # Examples with make and cmake build system
-    ├── hw
-    │   ├── bsp         # Supported boards source files
-    │   └── mcu         # Low level mcu core & peripheral drivers
-    ├── lib             # Sources from 3rd party such as freeRTOS, fatfs ...
-    ├── src             # All sources files for TinyUSB stack itself.
-    ├── test            # Tests: unit test, fuzzing, hardware test
-    └── tools           # Files used internally
-
-
-Device Stack
-============
-
-Supports multiple device configurations by dynamically changing USB descriptors, low power functions such like suspend, resume, and remote wakeup. The following device classes are supported:
-
--  Audio Class 2.0 (UAC2)
--  Bluetooth Host Controller Interface (BTH HCI)
--  Communications Device Class (CDC)
--  Device Firmware Update (DFU): DFU mode (WIP) and Runtime
--  Human Interface Device (HID): Generic (In & Out), Keyboard, Mouse, Gamepad etc ...
--  Mass Storage Class (MSC): with multiple LUNs
--  Musical Instrument Digital Interface (MIDI)
--  Network with RNDIS, Ethernet Control Model (ECM), Network Control Model (NCM)
--  Test and Measurement Class (USBTMC)
--  Video class 1.5 (UVC): work in progress
--  Vendor-specific class support with generic In & Out endpoints. Can be used with MS OS 2.0 compatible descriptor to load winUSB driver without INF file.
--  `WebUSB <https://github.com/WICG/webusb>`__ with vendor-specific class
-
-If you have a special requirement, `usbd_app_driver_get_cb()` can be used to write your own class driver without modifying the stack. Here is how the RPi team added their reset interface `raspberrypi/pico-sdk#197 <https://github.com/raspberrypi/pico-sdk/pull/197>`_
-
-Host Stack
-==========
-
-- Human Interface Device (HID): Keyboard, Mouse, Generic
-- Mass Storage Class (MSC)
-- Communications Device Class (CDC): Abstract Control Model (ACM)
-- Vendor serial over USB: FTDI, CP210x, CH34x, PL230x
-- Hub with multiple-level support
-
-Similar to the Device Stack, if you have a special requirement, `usbh_app_driver_get_cb()` can be used to write your own class driver without modifying the stack.
-
-TypeC PD Stack
-==============
-
-- Power Delivery 3.0 (PD3.0) with USB Type-C support (WIP)
-- Super early stage, only for testing purpose
-- Only support STM32 G4
-
-OS Abstraction layer
-====================
-
-TinyUSB is completely thread-safe by pushing all Interrupt Service Request (ISR) events into a central queue, then processing them later in the non-ISR context task function. It also uses semaphore/mutex to access shared resources such as Communication Device Class (CDC) FIFO. Therefore the stack needs to use some of the OS's basic APIs. Following OSes are already supported out of the box.
-
-- **No OS**
-- **FreeRTOS**
-- `RT-Thread <https://github.com/RT-Thread/rt-thread>`_: `repo <https://github.com/RT-Thread-packages/tinyusb>`_
-- **Mynewt** Due to the newt package build system, Mynewt examples are better to be on its `own repo <https://github.com/hathach/mynewt-tinyusb-example>`_
-
-License
-=======
-
-All TinyUSB sources in the `src` folder are licensed under MIT license. However, each file can be individually licensed especially those in `lib` and `hw/mcu` folder. Please make sure you understand all the license term for files you use in your project.
-
-=======
->>>>>>> e95973d3
 Index
 =====
 
