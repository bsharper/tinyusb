/*
 * The MIT License (MIT)
 *
 * Copyright (c) 2019 Ha Thach (tinyusb.org)
 *
 * Permission is hereby granted, free of charge, to any person obtaining a copy
 * of this software and associated documentation files (the "Software"), to deal
 * in the Software without restriction, including without limitation the rights
 * to use, copy, modify, merge, publish, distribute, sublicense, and/or sell
 * copies of the Software, and to permit persons to whom the Software is
 * furnished to do so, subject to the following conditions:
 *
 * The above copyright notice and this permission notice shall be included in
 * all copies or substantial portions of the Software.
 *
 * THE SOFTWARE IS PROVIDED "AS IS", WITHOUT WARRANTY OF ANY KIND, EXPRESS OR
 * IMPLIED, INCLUDING BUT NOT LIMITED TO THE WARRANTIES OF MERCHANTABILITY,
 * FITNESS FOR A PARTICULAR PURPOSE AND NONINFRINGEMENT. IN NO EVENT SHALL THE
 * AUTHORS OR COPYRIGHT HOLDERS BE LIABLE FOR ANY CLAIM, DAMAGES OR OTHER
 * LIABILITY, WHETHER IN AN ACTION OF CONTRACT, TORT OR OTHERWISE, ARISING FROM,
 * OUT OF OR IN CONNECTION WITH THE SOFTWARE OR THE USE OR OTHER DEALINGS IN
 * THE SOFTWARE.
 *
 * This file is part of the TinyUSB stack.
 */

#include "tusb_option.h"

#if CFG_TUH_ENABLED || CFG_TUD_ENABLED

#include "tusb.h"
#include "common/tusb_private.h"

#if CFG_TUD_ENABLED
#include "device/usbd_pvt.h"
#endif

#if CFG_TUH_ENABLED
#include "host/usbh_pvt.h"
#endif

//--------------------------------------------------------------------+
// Public API
//--------------------------------------------------------------------+

bool tusb_init(void) {
<<<<<<< HEAD
  #if CFG_TUD_ENABLED && defined(TUD_OPT_RHPORT)
=======
#if CFG_TUD_ENABLED && defined(TUD_OPT_RHPORT)
>>>>>>> c028cfa7
  // init device stack CFG_TUSB_RHPORTx_MODE must be defined
  TU_ASSERT ( tud_init(TUD_OPT_RHPORT) );
  #endif

  #if CFG_TUH_ENABLED && defined(TUH_OPT_RHPORT)
  // init host stack CFG_TUSB_RHPORTx_MODE must be defined
  TU_ASSERT( tuh_init(TUH_OPT_RHPORT) );
  #endif

  return true;
}

bool tusb_inited(void) {
  bool ret = false;

  #if CFG_TUD_ENABLED
  ret = ret || tud_inited();
  #endif

  #if CFG_TUH_ENABLED
  ret = ret || tuh_inited();
  #endif

  return ret;
}

//--------------------------------------------------------------------+
// Descriptor helper
//--------------------------------------------------------------------+

uint8_t const* tu_desc_find(uint8_t const* desc, uint8_t const* end, uint8_t byte1) {
  while (desc + 1 < end) {
    if (desc[1] == byte1) return desc;
    desc += desc[DESC_OFFSET_LEN];
  }
  return NULL;
}

uint8_t const* tu_desc_find2(uint8_t const* desc, uint8_t const* end, uint8_t byte1, uint8_t byte2) {
  while (desc + 2 < end) {
    if (desc[1] == byte1 && desc[2] == byte2) return desc;
    desc += desc[DESC_OFFSET_LEN];
  }
  return NULL;
}

uint8_t const* tu_desc_find3(uint8_t const* desc, uint8_t const* end, uint8_t byte1, uint8_t byte2, uint8_t byte3) {
  while (desc + 3 < end) {
    if (desc[1] == byte1 && desc[2] == byte2 && desc[3] == byte3) return desc;
    desc += desc[DESC_OFFSET_LEN];
  }
  return NULL;
}

//--------------------------------------------------------------------+
// Endpoint Helper for both Host and Device stack
//--------------------------------------------------------------------+

bool tu_edpt_claim(tu_edpt_state_t* ep_state, osal_mutex_t mutex) {
  (void) mutex;

  // pre-check to help reducing mutex lock
  TU_VERIFY((ep_state->busy == 0) && (ep_state->claimed == 0));
  (void) osal_mutex_lock(mutex, OSAL_TIMEOUT_WAIT_FOREVER);

  // can only claim the endpoint if it is not busy and not claimed yet.
  bool const available = (ep_state->busy == 0) && (ep_state->claimed == 0);
  if (available) {
    ep_state->claimed = 1;
  }

  (void) osal_mutex_unlock(mutex);
  return available;
}

bool tu_edpt_release(tu_edpt_state_t* ep_state, osal_mutex_t mutex) {
  (void) mutex;
  (void) osal_mutex_lock(mutex, OSAL_TIMEOUT_WAIT_FOREVER);

  // can only release the endpoint if it is claimed and not busy
  bool const ret = (ep_state->claimed == 1) && (ep_state->busy == 0);
  if (ret) {
    ep_state->claimed = 0;
  }

  (void) osal_mutex_unlock(mutex);
  return ret;
}

bool tu_edpt_validate(tusb_desc_endpoint_t const* desc_ep, tusb_speed_t speed) {
  uint16_t const max_packet_size = tu_edpt_packet_size(desc_ep);
  TU_LOG2("  Open EP %02X with Size = %u\r\n", desc_ep->bEndpointAddress, max_packet_size);

  switch (desc_ep->bmAttributes.xfer) {
    case TUSB_XFER_ISOCHRONOUS: {
      uint16_t const spec_size = (speed == TUSB_SPEED_HIGH ? 1024 : 1023);
      TU_ASSERT(max_packet_size <= spec_size);
      break;
    }

    case TUSB_XFER_BULK:
      if (speed == TUSB_SPEED_HIGH) {
        // Bulk highspeed must be EXACTLY 512
        TU_ASSERT(max_packet_size == 512);
      } else {
        // TODO Bulk fullspeed can only be 8, 16, 32, 64
        TU_ASSERT(max_packet_size <= 64);
      }
      break;

    case TUSB_XFER_INTERRUPT: {
      uint16_t const spec_size = (speed == TUSB_SPEED_HIGH ? 1024 : 64);
      TU_ASSERT(max_packet_size <= spec_size);
      break;
    }

    default:
      return false;
  }

  return true;
}

<<<<<<< HEAD
void tu_edpt_bind_driver(uint8_t ep2drv[][2], tusb_desc_interface_t const* desc_itf, uint16_t desc_len,
                         uint8_t driver_id) {
=======
void tu_edpt_bind_driver(uint8_t ep2drv[][2], tusb_desc_interface_t const* desc_itf, uint16_t desc_len, uint8_t driver_id) {
>>>>>>> c028cfa7
  uint8_t const* p_desc = (uint8_t const*) desc_itf;
  uint8_t const* desc_end = p_desc + desc_len;

  while (p_desc < desc_end) {
    if (TUSB_DESC_ENDPOINT == tu_desc_type(p_desc)) {
      uint8_t const ep_addr = ((tusb_desc_endpoint_t const*) p_desc)->bEndpointAddress;
      TU_LOG(2, "  Bind EP %02x to driver id %u\r\n", ep_addr, driver_id);
      ep2drv[tu_edpt_number(ep_addr)][tu_edpt_dir(ep_addr)] = driver_id;
    }
    p_desc = tu_desc_next(p_desc);
  }
}

uint16_t tu_desc_get_interface_total_len(tusb_desc_interface_t const* desc_itf, uint8_t itf_count, uint16_t max_len) {
  uint8_t const* p_desc = (uint8_t const*) desc_itf;
  uint16_t len = 0;

  while (itf_count--) {
    // Next on interface desc
    len += tu_desc_len(desc_itf);
    p_desc = tu_desc_next(p_desc);

    while (len < max_len) {
      // return on IAD regardless of itf count
<<<<<<< HEAD
      if (tu_desc_type(p_desc) == TUSB_DESC_INTERFACE_ASSOCIATION) {
        return len;
      }
=======
      if (tu_desc_type(p_desc) == TUSB_DESC_INTERFACE_ASSOCIATION) return len;

>>>>>>> c028cfa7
      if ((tu_desc_type(p_desc) == TUSB_DESC_INTERFACE) &&
          ((tusb_desc_interface_t const*) p_desc)->bAlternateSetting == 0) {
        break;
      }

      len += tu_desc_len(p_desc);
      p_desc = tu_desc_next(p_desc);
    }
  }

  return len;
}

//--------------------------------------------------------------------+
// Endpoint Stream Helper for both Host and Device stack
//--------------------------------------------------------------------+

bool tu_edpt_stream_init(tu_edpt_stream_t* s, bool is_host, bool is_tx, bool overwritable,
                         void* ff_buf, uint16_t ff_bufsize, uint8_t* ep_buf, uint16_t ep_bufsize) {
<<<<<<< HEAD
  osal_mutex_t new_mutex = osal_mutex_create(&s->ff_mutexdef);
=======
  osal_mutex_t new_mutex = osal_mutex_create(&s->ff_mutex);
>>>>>>> c028cfa7
  (void) new_mutex;
  (void) is_tx;

  s->is_host = is_host;
  tu_fifo_config(&s->ff, ff_buf, ff_bufsize, 1, overwritable);
  tu_fifo_config_mutex(&s->ff, is_tx ? new_mutex : NULL, is_tx ? NULL : new_mutex);

  s->ep_buf = ep_buf;
  s->ep_bufsize = ep_bufsize;

  return true;
}

<<<<<<< HEAD
bool tu_edpt_stream_deinit(tu_edpt_stream_t* s) {
  (void) s;
  #if OSAL_MUTEX_REQUIRED
  if (s->ff.mutex_wr) osal_mutex_delete(s->ff.mutex_wr);
  if (s->ff.mutex_rd) osal_mutex_delete(s->ff.mutex_rd);
  #endif
  return true;
}

TU_ATTR_ALWAYS_INLINE static inline
bool stream_claim(tu_edpt_stream_t* s) {
=======
TU_ATTR_ALWAYS_INLINE static inline bool stream_claim(tu_edpt_stream_t* s) {
>>>>>>> c028cfa7
  if (s->is_host) {
    #if CFG_TUH_ENABLED
    return usbh_edpt_claim(s->daddr, s->ep_addr);
    #endif
  } else {
    #if CFG_TUD_ENABLED
    return usbd_edpt_claim(s->rhport, s->ep_addr);
    #endif
  }
  return false;
}

<<<<<<< HEAD
TU_ATTR_ALWAYS_INLINE static inline
bool stream_xfer(tu_edpt_stream_t* s, uint16_t count) {
=======
TU_ATTR_ALWAYS_INLINE static inline bool stream_xfer(tu_edpt_stream_t* s, uint16_t count) {
>>>>>>> c028cfa7
  if (s->is_host) {
    #if CFG_TUH_ENABLED
    return usbh_edpt_xfer(s->daddr, s->ep_addr, count ? s->ep_buf : NULL, count);
    #endif
  } else {
    #if CFG_TUD_ENABLED
    return usbd_edpt_xfer(s->rhport, s->ep_addr, count ? s->ep_buf : NULL, count);
    #endif
  }
  return false;
}

<<<<<<< HEAD
TU_ATTR_ALWAYS_INLINE static inline
bool stream_release(tu_edpt_stream_t* s) {
=======
TU_ATTR_ALWAYS_INLINE static inline bool stream_release(tu_edpt_stream_t* s) {
>>>>>>> c028cfa7
  if (s->is_host) {
    #if CFG_TUH_ENABLED
    return usbh_edpt_release(s->daddr, s->ep_addr);
    #endif
  } else {
    #if CFG_TUD_ENABLED
    return usbd_edpt_release(s->rhport, s->ep_addr);
    #endif
  }
  return false;
}

//--------------------------------------------------------------------+
// Stream Write
//--------------------------------------------------------------------+
<<<<<<< HEAD
=======

>>>>>>> c028cfa7
bool tu_edpt_stream_write_zlp_if_needed(tu_edpt_stream_t* s, uint32_t last_xferred_bytes) {
  // ZLP condition: no pending data, last transferred bytes is multiple of packet size
  TU_VERIFY(!tu_fifo_count(&s->ff) && last_xferred_bytes && (0 == (last_xferred_bytes & (s->ep_packetsize - 1))));
  TU_VERIFY(stream_claim(s));
  TU_ASSERT(stream_xfer(s, 0));
<<<<<<< HEAD
=======

>>>>>>> c028cfa7
  return true;
}

uint32_t tu_edpt_stream_write_xfer(tu_edpt_stream_t* s) {
  // skip if no data
  TU_VERIFY(tu_fifo_count(&s->ff), 0);

  // Claim the endpoint
  TU_VERIFY(stream_claim(s), 0);

  // Pull data from FIFO -> EP buf
  uint16_t const count = tu_fifo_read_n(&s->ff, s->ep_buf, s->ep_bufsize);

  if (count) {
    TU_ASSERT(stream_xfer(s, count), 0);
    return count;
  } else {
    // Release endpoint since we don't make any transfer
    // Note: data is dropped if terminal is not connected
    stream_release(s);
    return 0;
  }
}

uint32_t tu_edpt_stream_write(tu_edpt_stream_t* s, void const* buffer, uint32_t bufsize) {
  TU_VERIFY(bufsize); // TODO support ZLP
  uint16_t ret = tu_fifo_write_n(&s->ff, buffer, (uint16_t) bufsize);

  // flush if fifo has more than packet size or
  // in rare case: fifo depth is configured too small (which never reach packet size)
  if ((tu_fifo_count(&s->ff) >= s->ep_packetsize) || (tu_fifo_depth(&s->ff) < s->ep_packetsize)) {
    tu_edpt_stream_write_xfer(s);
  }

  return ret;
}

//--------------------------------------------------------------------+
// Stream Read
//--------------------------------------------------------------------+
<<<<<<< HEAD
=======

>>>>>>> c028cfa7
uint32_t tu_edpt_stream_read_xfer(tu_edpt_stream_t* s) {
  uint16_t available = tu_fifo_remaining(&s->ff);

  // Prepare for incoming data but only allow what we can store in the ring buffer.
  // TODO Actually we can still carry out the transfer, keeping count of received bytes
  // and slowly move it to the FIFO when read().
  // This pre-check reduces endpoint claiming
  TU_VERIFY(available >= s->ep_packetsize);

  // claim endpoint
  TU_VERIFY(stream_claim(s), 0);

  // get available again since fifo can be changed before endpoint is claimed
  available = tu_fifo_remaining(&s->ff);

  if (available >= s->ep_packetsize) {
    // multiple of packet size limit by ep bufsize
    uint16_t count = (uint16_t) (available & ~(s->ep_packetsize - 1));
    count = tu_min16(count, s->ep_bufsize);
<<<<<<< HEAD

=======
>>>>>>> c028cfa7
    TU_ASSERT(stream_xfer(s, count), 0);
    return count;
  } else {
    // Release endpoint since we don't make any transfer
    stream_release(s);
    return 0;
  }
}

uint32_t tu_edpt_stream_read(tu_edpt_stream_t* s, void* buffer, uint32_t bufsize) {
  uint32_t num_read = tu_fifo_read_n(&s->ff, buffer, (uint16_t) bufsize);
  tu_edpt_stream_read_xfer(s);
  return num_read;
}

//--------------------------------------------------------------------+
// Debug
//--------------------------------------------------------------------+

#if CFG_TUSB_DEBUG
#include <ctype.h>

#if CFG_TUSB_DEBUG >= CFG_TUH_LOG_LEVEL || CFG_TUSB_DEBUG >= CFG_TUD_LOG_LEVEL
char const* const tu_str_speed[] = {"Full", "Low", "High"};
char const* const tu_str_std_request[] = {
    "Get Status",
    "Clear Feature",
    "Reserved",
    "Set Feature",
    "Reserved",
    "Set Address",
    "Get Descriptor",
    "Set Descriptor",
    "Get Configuration",
    "Set Configuration",
    "Get Interface",
    "Set Interface",
    "Synch Frame"
};

char const* const tu_str_xfer_result[] = {
    "OK", "FAILED", "STALLED", "TIMEOUT"
};
#endif

static void dump_str_line(uint8_t const* buf, uint16_t count) {
  tu_printf("  |");
  // each line is 16 bytes
  for (uint16_t i = 0; i < count; i++) {
    const char ch = buf[i];
    tu_printf("%c", isprint(ch) ? ch : '.');
  }
  tu_printf("|\r\n");
}

/* Print out memory contents
 *  - buf   : buffer
 *  - count : number of item
 *  - indent: prefix spaces on every line
 */
void tu_print_mem(void const* buf, uint32_t count, uint8_t indent) {
  uint8_t const size = 1; // fixed 1 byte for now
<<<<<<< HEAD
=======

>>>>>>> c028cfa7
  if (!buf || !count) {
    tu_printf("NULL\r\n");
    return;
  }

  uint8_t const* buf8 = (uint8_t const*) buf;
<<<<<<< HEAD
  char format[] = "%00X";
  format[2] += (uint8_t) (2 * size); // 1 byte = 2 hex digits
=======

  char format[] = "%00X";
  format[2] += (uint8_t) (2 * size); // 1 byte = 2 hex digits

>>>>>>> c028cfa7
  const uint8_t item_per_line = 16 / size;

  for (unsigned int i = 0; i < count; i++) {
    unsigned int value = 0;

    if (i % item_per_line == 0) {
      // Print Ascii
<<<<<<< HEAD
      if (i != 0) dump_str_line(buf8 - 16, 16);
      for (uint8_t s = 0; s < indent; s++) tu_printf(" ");
=======
      if (i != 0) {
        dump_str_line(buf8 - 16, 16);
      }

      for (uint8_t s = 0; s < indent; s++) tu_printf(" ");

>>>>>>> c028cfa7
      // print offset or absolute address
      tu_printf("%04X: ", 16 * i / item_per_line);
    }

    tu_memcpy_s(&value, sizeof(value), buf8, size);
    buf8 += size;

    tu_printf(" ");
    tu_printf(format, value);
  }

  // fill up last row to 16 for printing ascii
  const uint32_t remain = count % 16;
  uint8_t nback = (uint8_t) (remain ? remain : 16);
<<<<<<< HEAD
=======

>>>>>>> c028cfa7
  if (remain) {
    for (uint32_t i = 0; i < 16 - remain; i++) {
      tu_printf(" ");
      for (int j = 0; j < 2 * size; j++) tu_printf(" ");
    }
  }

  dump_str_line(buf8 - nback, nback);
}

#endif

#endif // host or device enabled<|MERGE_RESOLUTION|>--- conflicted
+++ resolved
@@ -44,11 +44,7 @@
 //--------------------------------------------------------------------+
 
 bool tusb_init(void) {
-<<<<<<< HEAD
   #if CFG_TUD_ENABLED && defined(TUD_OPT_RHPORT)
-=======
-#if CFG_TUD_ENABLED && defined(TUD_OPT_RHPORT)
->>>>>>> c028cfa7
   // init device stack CFG_TUSB_RHPORTx_MODE must be defined
   TU_ASSERT ( tud_init(TUD_OPT_RHPORT) );
   #endif
@@ -172,12 +168,8 @@
   return true;
 }
 
-<<<<<<< HEAD
 void tu_edpt_bind_driver(uint8_t ep2drv[][2], tusb_desc_interface_t const* desc_itf, uint16_t desc_len,
                          uint8_t driver_id) {
-=======
-void tu_edpt_bind_driver(uint8_t ep2drv[][2], tusb_desc_interface_t const* desc_itf, uint16_t desc_len, uint8_t driver_id) {
->>>>>>> c028cfa7
   uint8_t const* p_desc = (uint8_t const*) desc_itf;
   uint8_t const* desc_end = p_desc + desc_len;
 
@@ -202,14 +194,9 @@
 
     while (len < max_len) {
       // return on IAD regardless of itf count
-<<<<<<< HEAD
       if (tu_desc_type(p_desc) == TUSB_DESC_INTERFACE_ASSOCIATION) {
         return len;
       }
-=======
-      if (tu_desc_type(p_desc) == TUSB_DESC_INTERFACE_ASSOCIATION) return len;
-
->>>>>>> c028cfa7
       if ((tu_desc_type(p_desc) == TUSB_DESC_INTERFACE) &&
           ((tusb_desc_interface_t const*) p_desc)->bAlternateSetting == 0) {
         break;
@@ -229,11 +216,7 @@
 
 bool tu_edpt_stream_init(tu_edpt_stream_t* s, bool is_host, bool is_tx, bool overwritable,
                          void* ff_buf, uint16_t ff_bufsize, uint8_t* ep_buf, uint16_t ep_bufsize) {
-<<<<<<< HEAD
   osal_mutex_t new_mutex = osal_mutex_create(&s->ff_mutexdef);
-=======
-  osal_mutex_t new_mutex = osal_mutex_create(&s->ff_mutex);
->>>>>>> c028cfa7
   (void) new_mutex;
   (void) is_tx;
 
@@ -247,7 +230,6 @@
   return true;
 }
 
-<<<<<<< HEAD
 bool tu_edpt_stream_deinit(tu_edpt_stream_t* s) {
   (void) s;
   #if OSAL_MUTEX_REQUIRED
@@ -259,9 +241,6 @@
 
 TU_ATTR_ALWAYS_INLINE static inline
 bool stream_claim(tu_edpt_stream_t* s) {
-=======
-TU_ATTR_ALWAYS_INLINE static inline bool stream_claim(tu_edpt_stream_t* s) {
->>>>>>> c028cfa7
   if (s->is_host) {
     #if CFG_TUH_ENABLED
     return usbh_edpt_claim(s->daddr, s->ep_addr);
@@ -274,12 +253,8 @@
   return false;
 }
 
-<<<<<<< HEAD
 TU_ATTR_ALWAYS_INLINE static inline
 bool stream_xfer(tu_edpt_stream_t* s, uint16_t count) {
-=======
-TU_ATTR_ALWAYS_INLINE static inline bool stream_xfer(tu_edpt_stream_t* s, uint16_t count) {
->>>>>>> c028cfa7
   if (s->is_host) {
     #if CFG_TUH_ENABLED
     return usbh_edpt_xfer(s->daddr, s->ep_addr, count ? s->ep_buf : NULL, count);
@@ -292,12 +267,8 @@
   return false;
 }
 
-<<<<<<< HEAD
 TU_ATTR_ALWAYS_INLINE static inline
 bool stream_release(tu_edpt_stream_t* s) {
-=======
-TU_ATTR_ALWAYS_INLINE static inline bool stream_release(tu_edpt_stream_t* s) {
->>>>>>> c028cfa7
   if (s->is_host) {
     #if CFG_TUH_ENABLED
     return usbh_edpt_release(s->daddr, s->ep_addr);
@@ -313,19 +284,11 @@
 //--------------------------------------------------------------------+
 // Stream Write
 //--------------------------------------------------------------------+
-<<<<<<< HEAD
-=======
-
->>>>>>> c028cfa7
 bool tu_edpt_stream_write_zlp_if_needed(tu_edpt_stream_t* s, uint32_t last_xferred_bytes) {
   // ZLP condition: no pending data, last transferred bytes is multiple of packet size
   TU_VERIFY(!tu_fifo_count(&s->ff) && last_xferred_bytes && (0 == (last_xferred_bytes & (s->ep_packetsize - 1))));
   TU_VERIFY(stream_claim(s));
   TU_ASSERT(stream_xfer(s, 0));
-<<<<<<< HEAD
-=======
-
->>>>>>> c028cfa7
   return true;
 }
 
@@ -366,10 +329,6 @@
 //--------------------------------------------------------------------+
 // Stream Read
 //--------------------------------------------------------------------+
-<<<<<<< HEAD
-=======
-
->>>>>>> c028cfa7
 uint32_t tu_edpt_stream_read_xfer(tu_edpt_stream_t* s) {
   uint16_t available = tu_fifo_remaining(&s->ff);
 
@@ -389,10 +348,7 @@
     // multiple of packet size limit by ep bufsize
     uint16_t count = (uint16_t) (available & ~(s->ep_packetsize - 1));
     count = tu_min16(count, s->ep_bufsize);
-<<<<<<< HEAD
-
-=======
->>>>>>> c028cfa7
+
     TU_ASSERT(stream_xfer(s, count), 0);
     return count;
   } else {
@@ -455,25 +411,14 @@
  */
 void tu_print_mem(void const* buf, uint32_t count, uint8_t indent) {
   uint8_t const size = 1; // fixed 1 byte for now
-<<<<<<< HEAD
-=======
-
->>>>>>> c028cfa7
   if (!buf || !count) {
     tu_printf("NULL\r\n");
     return;
   }
 
   uint8_t const* buf8 = (uint8_t const*) buf;
-<<<<<<< HEAD
   char format[] = "%00X";
   format[2] += (uint8_t) (2 * size); // 1 byte = 2 hex digits
-=======
-
-  char format[] = "%00X";
-  format[2] += (uint8_t) (2 * size); // 1 byte = 2 hex digits
-
->>>>>>> c028cfa7
   const uint8_t item_per_line = 16 / size;
 
   for (unsigned int i = 0; i < count; i++) {
@@ -481,17 +426,8 @@
 
     if (i % item_per_line == 0) {
       // Print Ascii
-<<<<<<< HEAD
       if (i != 0) dump_str_line(buf8 - 16, 16);
       for (uint8_t s = 0; s < indent; s++) tu_printf(" ");
-=======
-      if (i != 0) {
-        dump_str_line(buf8 - 16, 16);
-      }
-
-      for (uint8_t s = 0; s < indent; s++) tu_printf(" ");
-
->>>>>>> c028cfa7
       // print offset or absolute address
       tu_printf("%04X: ", 16 * i / item_per_line);
     }
@@ -506,10 +442,6 @@
   // fill up last row to 16 for printing ascii
   const uint32_t remain = count % 16;
   uint8_t nback = (uint8_t) (remain ? remain : 16);
-<<<<<<< HEAD
-=======
-
->>>>>>> c028cfa7
   if (remain) {
     for (uint32_t i = 0; i < 16 - remain; i++) {
       tu_printf(" ");
