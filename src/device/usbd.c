--- conflicted
+++ resolved
@@ -485,14 +485,10 @@
       case DCD_EVENT_SETUP_RECEIVED:
         _usbd_dev.setup_count--;
         TU_LOG_BUF(CFG_TUD_LOG_LEVEL, &event.setup_received, 8);
-<<<<<<< HEAD
-        TU_LOG_USBD("\r\n");
-=======
         if (_usbd_dev.setup_count) {
           TU_LOG_USBD("  Skipped since there is other SETUP in queue\r\n");
           break;
         }
->>>>>>> 574916f5
 
         // Mark as connected after receiving 1st setup packet.
         // But it is easier to set it every time instead of wasting time to check then set
