/* 
 * The MIT License (MIT)
 *
 * Copyright (c) 2019 Ha Thach (tinyusb.org)
 *
 * Permission is hereby granted, free of charge, to any person obtaining a copy
 * of this software and associated documentation files (the "Software"), to deal
 * in the Software without restriction, including without limitation the rights
 * to use, copy, modify, merge, publish, distribute, sublicense, and/or sell
 * copies of the Software, and to permit persons to whom the Software is
 * furnished to do so, subject to the following conditions:
 *
 * The above copyright notice and this permission notice shall be included in
 * all copies or substantial portions of the Software.
 *
 * THE SOFTWARE IS PROVIDED "AS IS", WITHOUT WARRANTY OF ANY KIND, EXPRESS OR
 * IMPLIED, INCLUDING BUT NOT LIMITED TO THE WARRANTIES OF MERCHANTABILITY,
 * FITNESS FOR A PARTICULAR PURPOSE AND NONINFRINGEMENT. IN NO EVENT SHALL THE
 * AUTHORS OR COPYRIGHT HOLDERS BE LIABLE FOR ANY CLAIM, DAMAGES OR OTHER
 * LIABILITY, WHETHER IN AN ACTION OF CONTRACT, TORT OR OTHERWISE, ARISING FROM,
 * OUT OF OR IN CONNECTION WITH THE SOFTWARE OR THE USE OR OTHER DEALINGS IN
 * THE SOFTWARE.
 *
 * This file is part of the TinyUSB stack.
 */

#ifndef _TUSB_DCD_H_
#define _TUSB_DCD_H_

#include "common/tusb_common.h"
#include "osal/osal.h"
#include "common/tusb_fifo.h"

#ifdef __cplusplus
 extern "C" {
#endif

typedef enum
{
  DCD_EVENT_INVALID = 0,
  DCD_EVENT_BUS_RESET,
  DCD_EVENT_UNPLUGGED,
  DCD_EVENT_SOF,
  DCD_EVENT_SUSPEND, // TODO LPM Sleep L1 support
  DCD_EVENT_RESUME,

  DCD_EVENT_SETUP_RECEIVED,
  DCD_EVENT_XFER_COMPLETE,

  // Not an DCD event, just a convenient way to defer ISR function
  USBD_EVENT_FUNC_CALL,

  DCD_EVENT_COUNT
} dcd_eventid_t;

typedef struct TU_ATTR_ALIGNED(4)
{
  uint8_t rhport;
  uint8_t event_id;

  union
  {
    // BUS RESET
    struct {
      tusb_speed_t speed;
    } bus_reset;

    // SETUP_RECEIVED
    tusb_control_request_t setup_received;

    // XFER_COMPLETE
    struct {
      uint8_t  ep_addr;
      uint8_t  result;
      uint32_t len;
    }xfer_complete;

    // FUNC_CALL
    struct {
      void (*func) (void*);
      void* param;
    }func_call;
  };
} dcd_event_t;

//TU_VERIFY_STATIC(sizeof(dcd_event_t) <= 12, "size is not correct");

//--------------------------------------------------------------------+
// Controller API
//--------------------------------------------------------------------+

// Initialize controller to device mode
void dcd_init       (uint8_t rhport);

// Interrupt Handler
void dcd_int_handler(uint8_t rhport);

// Enable device interrupt
void dcd_int_enable (uint8_t rhport);

// Disable device interrupt
void dcd_int_disable(uint8_t rhport);

// Receive Set Address request, mcu port must also include status IN response
void dcd_set_address(uint8_t rhport, uint8_t dev_addr);

// Wake up host
void dcd_remote_wakeup(uint8_t rhport);

// Connect by enabling internal pull-up resistor on D+/D-
void dcd_connect(uint8_t rhport) TU_ATTR_WEAK;

// Disconnect by disabling internal pull-up resistor on D+/D-
void dcd_disconnect(uint8_t rhport) TU_ATTR_WEAK;

//--------------------------------------------------------------------+
// Endpoint API
//--------------------------------------------------------------------+

// Invoked when a control transfer's status stage is complete.
// May help DCD to prepare for next control transfer, this API is optional.
void dcd_edpt0_status_complete(uint8_t rhport, tusb_control_request_t const * request) TU_ATTR_WEAK;

<<<<<<< HEAD
=======
// Configure endpoint's registers according to descriptor
bool dcd_edpt_open            (uint8_t rhport, tusb_desc_endpoint_t const * desc_ep);

>>>>>>> b3472421
// Close an endpoint.
// Since it is weak, caller must TU_ASSERT this function's existence before calling it.
void dcd_edpt_close           (uint8_t rhport, uint8_t ep_addr) TU_ATTR_WEAK;

// Submit an transfer using fifo, When complete dcd_event_xfer_complete() is invoked to notify the stack
// This API is optional, may be useful for register-based for transferring data.
bool dcd_edpt_xfer_fifo       (uint8_t rhport, uint8_t ep_addr, tu_fifo_t * ff, uint16_t total_bytes) TU_ATTR_WEAK;

// Configure endpoint's registers according to descriptor
bool dcd_edpt_open            (uint8_t rhport, tusb_desc_endpoint_t const * p_endpoint_desc);

// Submit a transfer, When complete dcd_event_xfer_complete() is invoked to notify the stack
bool dcd_edpt_xfer            (uint8_t rhport, uint8_t ep_addr, uint8_t * buffer, uint16_t total_bytes);

// Stall endpoint
void dcd_edpt_stall           (uint8_t rhport, uint8_t ep_addr);

// clear stall, data toggle is also reset to DATA0
void dcd_edpt_clear_stall     (uint8_t rhport, uint8_t ep_addr);

//--------------------------------------------------------------------+
// Event API (implemented by stack)
//--------------------------------------------------------------------+

// Called by DCD to notify device stack
extern void dcd_event_handler(dcd_event_t const * event, bool in_isr);

// helper to send bus signal event
extern void dcd_event_bus_signal (uint8_t rhport, dcd_eventid_t eid, bool in_isr);

// helper to send bus reset event
extern void dcd_event_bus_reset (uint8_t rhport, tusb_speed_t speed, bool in_isr);

// helper to send setup received
extern void dcd_event_setup_received(uint8_t rhport, uint8_t const * setup, bool in_isr);

// helper to send transfer complete event
extern void dcd_event_xfer_complete (uint8_t rhport, uint8_t ep_addr, uint32_t xferred_bytes, uint8_t result, bool in_isr);

#ifdef __cplusplus
 }
#endif

#endif /* _TUSB_DCD_H_ */<|MERGE_RESOLUTION|>--- conflicted
+++ resolved
@@ -121,25 +121,19 @@
 // May help DCD to prepare for next control transfer, this API is optional.
 void dcd_edpt0_status_complete(uint8_t rhport, tusb_control_request_t const * request) TU_ATTR_WEAK;
 
-<<<<<<< HEAD
-=======
 // Configure endpoint's registers according to descriptor
 bool dcd_edpt_open            (uint8_t rhport, tusb_desc_endpoint_t const * desc_ep);
 
->>>>>>> b3472421
 // Close an endpoint.
 // Since it is weak, caller must TU_ASSERT this function's existence before calling it.
 void dcd_edpt_close           (uint8_t rhport, uint8_t ep_addr) TU_ATTR_WEAK;
 
+// Submit a transfer, When complete dcd_event_xfer_complete() is invoked to notify the stack
+bool dcd_edpt_xfer            (uint8_t rhport, uint8_t ep_addr, uint8_t * buffer, uint16_t total_bytes);
+
 // Submit an transfer using fifo, When complete dcd_event_xfer_complete() is invoked to notify the stack
 // This API is optional, may be useful for register-based for transferring data.
 bool dcd_edpt_xfer_fifo       (uint8_t rhport, uint8_t ep_addr, tu_fifo_t * ff, uint16_t total_bytes) TU_ATTR_WEAK;
-
-// Configure endpoint's registers according to descriptor
-bool dcd_edpt_open            (uint8_t rhport, tusb_desc_endpoint_t const * p_endpoint_desc);
-
-// Submit a transfer, When complete dcd_event_xfer_complete() is invoked to notify the stack
-bool dcd_edpt_xfer            (uint8_t rhport, uint8_t ep_addr, uint8_t * buffer, uint16_t total_bytes);
 
 // Stall endpoint
 void dcd_edpt_stall           (uint8_t rhport, uint8_t ep_addr);
