/*
 * The MIT License (MIT)
 *
 * Copyright (c) 2019 Ha Thach (tinyusb.org)
 *
 * Permission is hereby granted, free of charge, to any person obtaining a copy
 * of this software and associated documentation files (the "Software"), to deal
 * in the Software without restriction, including without limitation the rights
 * to use, copy, modify, merge, publish, distribute, sublicense, and/or sell
 * copies of the Software, and to permit persons to whom the Software is
 * furnished to do so, subject to the following conditions:
 *
 * The above copyright notice and this permission notice shall be included in
 * all copies or substantial portions of the Software.
 *
 * THE SOFTWARE IS PROVIDED "AS IS", WITHOUT WARRANTY OF ANY KIND, EXPRESS OR
 * IMPLIED, INCLUDING BUT NOT LIMITED TO THE WARRANTIES OF MERCHANTABILITY,
 * FITNESS FOR A PARTICULAR PURPOSE AND NONINFRINGEMENT. IN NO EVENT SHALL THE
 * AUTHORS OR COPYRIGHT HOLDERS BE LIABLE FOR ANY CLAIM, DAMAGES OR OTHER
 * LIABILITY, WHETHER IN AN ACTION OF CONTRACT, TORT OR OTHERWISE, ARISING FROM,
 * OUT OF OR IN CONNECTION WITH THE SOFTWARE OR THE USE OR OTHER DEALINGS IN
 * THE SOFTWARE.
 *
 * This file is part of the TinyUSB stack.
 */

#include "tusb_option.h"

#if (CFG_TUD_ENABLED && CFG_TUD_MIDI)

//--------------------------------------------------------------------+
// INCLUDE
//--------------------------------------------------------------------+
#include "device/usbd.h"
#include "device/usbd_pvt.h"

#include "midi_device.h"

//--------------------------------------------------------------------+
// MACRO CONSTANT TYPEDEF
//--------------------------------------------------------------------+

typedef struct {
  uint8_t buffer[4];
  uint8_t index;
  uint8_t total;
} midid_stream_t;

typedef struct {
  uint8_t itf_num;
  uint8_t ep_in;
  uint8_t ep_out;

  // For Stream read()/write() API
  // Messages are always 4 bytes long, queue them for reading and writing so the
  // callers can use the Stream interface with single-byte read/write calls.
  midid_stream_t stream_write;
  midid_stream_t stream_read;

  /*------------- From this point, data is not cleared by bus reset -------------*/
  // FIFO
  tu_fifo_t rx_ff;
  tu_fifo_t tx_ff;
  uint8_t rx_ff_buf[CFG_TUD_MIDI_RX_BUFSIZE];
  uint8_t tx_ff_buf[CFG_TUD_MIDI_TX_BUFSIZE];

  #if CFG_FIFO_MUTEX
  osal_mutex_def_t rx_ff_mutex;
  osal_mutex_def_t tx_ff_mutex;
  #endif
} midid_interface_t;

#define ITF_MEM_RESET_SIZE   offsetof(midid_interface_t, rx_ff)

// Endpoint Transfer buffer
CFG_TUD_MEM_SECTION static struct {
  TUD_EPBUF_DEF(epin, CFG_TUD_MIDI_EP_BUFSIZE);
  TUD_EPBUF_DEF(epout, CFG_TUD_MIDI_EP_BUFSIZE);
} _midid_epbuf[CFG_TUD_MIDI];

//--------------------------------------------------------------------+
// INTERNAL OBJECT & FUNCTION DECLARATION
//--------------------------------------------------------------------+
static midid_interface_t _midid_itf[CFG_TUD_MIDI];

bool tud_midi_n_mounted (uint8_t itf) {
  midid_interface_t* midi = &_midid_itf[itf];
  return midi->ep_in && midi->ep_out;
}

static void _prep_out_transaction(uint8_t idx) {
  const uint8_t rhport = 0;
  midid_interface_t* p_midi = &_midid_itf[idx];
  uint16_t available = tu_fifo_remaining(&p_midi->rx_ff);

  // Prepare for incoming data but only allow what we can store in the ring buffer.
  // TODO Actually we can still carry out the transfer, keeping count of received bytes
  // and slowly move it to the FIFO when read().
  // This pre-check reduces endpoint claiming
  TU_VERIFY(available >= CFG_TUD_MIDI_EP_BUFSIZE, );

  // claim endpoint
  TU_VERIFY(usbd_edpt_claim(rhport, p_midi->ep_out), );

  // fifo can be changed before endpoint is claimed
  available = tu_fifo_remaining(&p_midi->rx_ff);

  if ( available >= CFG_TUD_MIDI_EP_BUFSIZE )  {
    usbd_edpt_xfer(rhport, p_midi->ep_out, _midid_epbuf[idx].epout, CFG_TUD_MIDI_EP_BUFSIZE);
  }else
  {
    // Release endpoint since we don't make any transfer
    usbd_edpt_release(rhport, p_midi->ep_out);
  }
}

//--------------------------------------------------------------------+
// READ API
//--------------------------------------------------------------------+
uint32_t tud_midi_n_available(uint8_t itf, uint8_t cable_num)
{
  (void) cable_num;

  midid_interface_t* midi = &_midid_itf[itf];
  const midid_stream_t* stream = &midi->stream_read;

  // when using with packet API stream total & index are both zero
  return tu_fifo_count(&midi->rx_ff) + (uint8_t) (stream->total - stream->index);
}

uint32_t tud_midi_n_stream_read(uint8_t itf, uint8_t cable_num, void* buffer, uint32_t bufsize)
{
  (void) cable_num;
  TU_VERIFY(bufsize, 0);

  uint8_t* buf8 = (uint8_t*) buffer;

  midid_interface_t* midi = &_midid_itf[itf];
  midid_stream_t* stream = &midi->stream_read;

  uint32_t total_read = 0;
  while( bufsize )
  {
    // Get new packet from fifo, then set packet expected bytes
    if ( stream->total == 0 )
    {
      // return if there is no more data from fifo
      if ( !tud_midi_n_packet_read(itf, stream->buffer) ) return total_read;

      uint8_t const code_index = stream->buffer[0] & 0x0f;

      // MIDI 1.0 Table 4-1: Code Index Number Classifications
      switch(code_index)
      {
        case MIDI_CIN_MISC:
        case MIDI_CIN_CABLE_EVENT:
          // These are reserved and unused, possibly issue somewhere, skip this packet
          return 0;
        break;

        case MIDI_CIN_SYSEX_END_1BYTE:
        case MIDI_CIN_1BYTE_DATA:
          stream->total = 1;
        break;

        case MIDI_CIN_SYSCOM_2BYTE     :
        case MIDI_CIN_SYSEX_END_2BYTE  :
        case MIDI_CIN_PROGRAM_CHANGE   :
        case MIDI_CIN_CHANNEL_PRESSURE :
          stream->total = 2;
        break;

        default:
          stream->total = 3;
        break;
      }
    }

    // Copy data up to bufsize
    uint8_t const count = (uint8_t) tu_min32(stream->total - stream->index, bufsize);

    // Skip the header (1st byte) in the buffer
    TU_VERIFY(0 == tu_memcpy_s(buf8, bufsize, stream->buffer + 1 + stream->index, count));

    total_read += count;
    stream->index += count;
    buf8 += count;
    bufsize -= count;

    // complete current event packet, reset stream
    if ( stream->total == stream->index )
    {
      stream->index = 0;
      stream->total = 0;
    }
  }

  return total_read;
}

bool tud_midi_n_packet_read (uint8_t itf, uint8_t packet[4])
{
  midid_interface_t* midi = &_midid_itf[itf];
  TU_VERIFY(midi->ep_out);

  const uint32_t num_read = tu_fifo_read_n(&midi->rx_ff, packet, 4);
  _prep_out_transaction(itf);
  return (num_read == 4);
}

//--------------------------------------------------------------------+
// WRITE API
//--------------------------------------------------------------------+

static uint32_t write_flush(uint8_t idx) {
  midid_interface_t* midi = &_midid_itf[idx];

  if (!tu_fifo_count(&midi->tx_ff)) {
    return 0; // No data to send
  }

  const uint8_t rhport = 0;

  // skip if previous transfer not complete
  TU_VERIFY( usbd_edpt_claim(rhport, midi->ep_in), 0 );

  uint16_t count = tu_fifo_read_n(&midi->tx_ff, _midid_epbuf[idx].epin, CFG_TUD_MIDI_EP_BUFSIZE);

  if (count) {
    TU_ASSERT( usbd_edpt_xfer(rhport, midi->ep_in, _midid_epbuf[idx].epin, count), 0 );
    return count;
  }else {
    // Release endpoint since we don't make any transfer
    usbd_edpt_release(rhport, midi->ep_in);
    return 0;
  }
}

uint32_t tud_midi_n_stream_write(uint8_t itf, uint8_t cable_num, const uint8_t* buffer, uint32_t bufsize)
{
  midid_interface_t* midi = &_midid_itf[itf];
  TU_VERIFY(midi->ep_in, 0);

  midid_stream_t* stream = &midi->stream_write;

  uint32_t i = 0;
  while ( (i < bufsize) && (tu_fifo_remaining(&midi->tx_ff) >= 4) )
  {
    const uint8_t data = buffer[i];
    i++;

    if ( stream->index == 0 )
    {
      //------------- New event packet -------------//
      const uint8_t msg = data >> 4;

      stream->index = 2;
      stream->buffer[1] = data;

      // Check to see if we're still in a SysEx transmit.
      if ( ((stream->buffer[0]) & 0xF) == MIDI_CIN_SYSEX_START )
      {
        if ( data == MIDI_STATUS_SYSEX_END )
        {
          stream->buffer[0] = (uint8_t) ((cable_num << 4) | MIDI_CIN_SYSEX_END_1BYTE);
          stream->total = 2;
        }
        else
        {
          stream->total = 4;
        }
      }
      else if ( (msg >= 0x8 && msg <= 0xB) || msg == 0xE )
      {
        // Channel Voice Messages
        stream->buffer[0] = (uint8_t) ((cable_num << 4) | msg);
        stream->total = 4;
      }
      else if ( msg == 0xC || msg == 0xD)
      {
        // Channel Voice Messages, two-byte variants (Program Change and Channel Pressure)
        stream->buffer[0] = (uint8_t) ((cable_num << 4) | msg);
        stream->total = 3;
      }
      else if ( msg == 0xf )
      {
        // System message
        if ( data == MIDI_STATUS_SYSEX_START )
        {
          stream->buffer[0] = MIDI_CIN_SYSEX_START;
          stream->total = 4;
        }
        else if ( data == MIDI_STATUS_SYSCOM_TIME_CODE_QUARTER_FRAME || data == MIDI_STATUS_SYSCOM_SONG_SELECT )
        {
          stream->buffer[0] = MIDI_CIN_SYSCOM_2BYTE;
          stream->total = 3;
        }
        else if ( data == MIDI_STATUS_SYSCOM_SONG_POSITION_POINTER )
        {
          stream->buffer[0] = MIDI_CIN_SYSCOM_3BYTE;
          stream->total = 4;
        }
        else
        {
          stream->buffer[0] = MIDI_CIN_SYSEX_END_1BYTE;
          stream->total = 2;
        }
        stream->buffer[0] |= (uint8_t)(cable_num << 4);
      }
      else
      {
        // Pack individual bytes if we don't support packing them into words.
        stream->buffer[0] = (uint8_t) (cable_num << 4 | 0xf);
        stream->buffer[2] = 0;
        stream->buffer[3] = 0;
        stream->index = 2;
        stream->total = 2;
      }
    }
    else
    {
      //------------- On-going (buffering) packet -------------//

      TU_ASSERT(stream->index < 4, i);
      stream->buffer[stream->index] = data;
      stream->index++;

      // See if this byte ends a SysEx.
      if ( (stream->buffer[0] & 0xF) == MIDI_CIN_SYSEX_START && data == MIDI_STATUS_SYSEX_END )
      {
        stream->buffer[0] = (uint8_t) ((cable_num << 4) | (MIDI_CIN_SYSEX_START + (stream->index - 1)));
        stream->total = stream->index;
      }
    }

    // Send out packet
    if ( stream->index == stream->total )
    {
      // zeroes unused bytes
      for (uint8_t idx = stream->total; idx < 4; idx++) {
        stream->buffer[idx] = 0;
      }

      const uint16_t count = tu_fifo_write_n(&midi->tx_ff, stream->buffer, 4);

      // complete current event packet, reset stream
      stream->index = stream->total = 0;

      // FIFO overflown, since we already check fifo remaining. It is probably race condition
      TU_ASSERT(count == 4, i);
    }
  }

  write_flush(itf);

  return i;
}

bool tud_midi_n_packet_write (uint8_t itf, const uint8_t packet[4]) {
  midid_interface_t* midi = &_midid_itf[itf];
  TU_VERIFY(midi->ep_in);

  if (tu_fifo_remaining(&midi->tx_ff) < 4) {
    return false;
  }

  tu_fifo_write_n(&midi->tx_ff, packet, 4);
  write_flush(itf);

  return true;
}

//--------------------------------------------------------------------+
// USBD Driver API
//--------------------------------------------------------------------+
void midid_init(void) {
  tu_memclr(_midid_itf, sizeof(_midid_itf));

  for (uint8_t i = 0; i < CFG_TUD_MIDI; i++) {
    midid_interface_t* midi = &_midid_itf[i];

    // config fifo
    tu_fifo_config(&midi->rx_ff, midi->rx_ff_buf, CFG_TUD_MIDI_RX_BUFSIZE, 1, false); // true, true
    tu_fifo_config(&midi->tx_ff, midi->tx_ff_buf, CFG_TUD_MIDI_TX_BUFSIZE, 1, false); // OBVS.

    #if CFG_FIFO_MUTEX
    osal_mutex_t mutex_rd = osal_mutex_create(&midi->rx_ff_mutex);
    osal_mutex_t mutex_wr = osal_mutex_create(&midi->tx_ff_mutex);
    TU_ASSERT(mutex_wr != NULL && mutex_wr != NULL, );

    tu_fifo_config_mutex(&midi->rx_ff, NULL, mutex_rd);
    tu_fifo_config_mutex(&midi->tx_ff, mutex_wr, NULL);
    #endif
  }
}

bool midid_deinit(void) {
  #if CFG_FIFO_MUTEX
  for(uint8_t i=0; i<CFG_TUD_MIDI; i++) {
    midid_interface_t* midi = &_midid_itf[i];
    osal_mutex_t mutex_rd = midi->rx_ff.mutex_rd;
    osal_mutex_t mutex_wr = midi->tx_ff.mutex_wr;

    if (mutex_rd) {
      osal_mutex_delete(mutex_rd);
      tu_fifo_config_mutex(&midi->rx_ff, NULL, NULL);
    }

    if (mutex_wr) {
      osal_mutex_delete(mutex_wr);
      tu_fifo_config_mutex(&midi->tx_ff, NULL, NULL);
    }
  }
  #endif

  return true;
}

void midid_reset(uint8_t rhport)
{
  (void) rhport;

  for(uint8_t i=0; i<CFG_TUD_MIDI; i++)
  {
    midid_interface_t* midi = &_midid_itf[i];
    tu_memclr(midi, ITF_MEM_RESET_SIZE);
    tu_fifo_clear(&midi->rx_ff);
    tu_fifo_clear(&midi->tx_ff);
  }
}

uint16_t midid_open(uint8_t rhport, const tusb_desc_interface_t* desc_itf, uint16_t max_len)
{
  uint16_t drv_len = 0;
  uint8_t const * p_desc = (uint8_t const *)desc_itf;
  // 1st Interface is Audio Control v1
  if (TUSB_CLASS_AUDIO               == desc_itf->bInterfaceClass    &&
            AUDIO_SUBCLASS_CONTROL         == desc_itf->bInterfaceSubClass &&
<<<<<<< HEAD
            AUDIO_FUNC_PROTOCOL_CODE_UNDEF == desc_itf->bInterfaceProtocol)
=======
            AUDIO_FUNC_PROTOCOL_CODE_UNDEF == desc_itf->bInterfaceProtocol, 0);

  uint16_t drv_len = tu_desc_len(desc_itf);
  const uint8_t* p_desc = tu_desc_next(desc_itf);

  // Skip Class Specific descriptors
  while ( TUSB_DESC_CS_INTERFACE == tu_desc_type(p_desc) && drv_len <= max_len )
>>>>>>> 5afcfb75
  {
    drv_len = tu_desc_len(desc_itf);
    p_desc = tu_desc_next(desc_itf);
    // Skip Class Specific descriptors
    while ( TUSB_DESC_CS_INTERFACE == tu_desc_type(p_desc) && drv_len <= max_len )
    {
        drv_len += tu_desc_len(p_desc);
        p_desc   = tu_desc_next(p_desc);
    }
  }
  else
  {
    TU_LOG1("Warning: MIDI Device has no Audio Control Interface");
  }

  // 2nd Interface is MIDI Streaming
  TU_VERIFY(TUSB_DESC_INTERFACE == tu_desc_type(p_desc), 0);
  const tusb_desc_interface_t* desc_midi = (const tusb_desc_interface_t*) p_desc;

  TU_VERIFY(TUSB_CLASS_AUDIO               == desc_midi->bInterfaceClass    &&
            AUDIO_SUBCLASS_MIDI_STREAMING  == desc_midi->bInterfaceSubClass &&
            AUDIO_FUNC_PROTOCOL_CODE_UNDEF == desc_midi->bInterfaceProtocol, 0);

  // Find available interface
  midid_interface_t * p_midi = NULL;
  uint8_t idx;
  for(idx=0; idx<CFG_TUD_MIDI; idx++) {
    if ( _midid_itf[idx].ep_in == 0 && _midid_itf[idx].ep_out == 0 ) {
      p_midi = &_midid_itf[idx];
      break;
    }
  }
  TU_ASSERT(p_midi);

  p_midi->itf_num = desc_midi->bInterfaceNumber;
  (void) p_midi->itf_num;

  // next descriptor
  drv_len += tu_desc_len(p_desc);
  p_desc   = tu_desc_next(p_desc);

  // Find and open endpoint descriptors
  uint8_t found_endpoints = 0;
  while ( (found_endpoints < desc_midi->bNumEndpoints) && (drv_len <= max_len)  )
  {
    if ( TUSB_DESC_ENDPOINT == tu_desc_type(p_desc) )
    {
      TU_ASSERT(usbd_edpt_open(rhport, (const tusb_desc_endpoint_t*) p_desc), 0);
      uint8_t ep_addr = ((const tusb_desc_endpoint_t*) p_desc)->bEndpointAddress;

      if (tu_edpt_dir(ep_addr) == TUSB_DIR_IN)
      {
        p_midi->ep_in = ep_addr;
      } else {
        p_midi->ep_out = ep_addr;
      }

      // Class Specific MIDI Stream endpoint descriptor
      drv_len += tu_desc_len(p_desc);
      p_desc   = tu_desc_next(p_desc);

      found_endpoints += 1;
    }

    drv_len += tu_desc_len(p_desc);
    p_desc   = tu_desc_next(p_desc);
  }

  // Prepare for incoming data
  _prep_out_transaction(idx);

  return drv_len;
}

// Invoked when a control transfer occurred on an interface of this class
// Driver response accordingly to the request and the transfer stage (setup/data/ack)
// return false to stall control endpoint (e.g unsupported request)
bool midid_control_xfer_cb(uint8_t rhport, uint8_t stage, const tusb_control_request_t* request) {
  (void) rhport; (void) stage; (void) request;
  return false; // driver doesn't support any request yet
}

bool midid_xfer_cb(uint8_t rhport, uint8_t ep_addr, xfer_result_t result, uint32_t xferred_bytes)
{
  (void) result;
  (void) rhport;

  uint8_t idx;
  midid_interface_t* p_midi;

  // Identify which interface to use
  for (idx = 0; idx < CFG_TUD_MIDI; idx++) {
    p_midi = &_midid_itf[idx];
    if ((ep_addr == p_midi->ep_out) || (ep_addr == p_midi->ep_in)) {
      break;
    }
  }
  TU_ASSERT(idx < CFG_TUD_MIDI);

  // receive new data
  if (ep_addr == p_midi->ep_out) {
    tu_fifo_write_n(&p_midi->rx_ff, _midid_epbuf[idx].epout, (uint16_t)xferred_bytes);

    // invoke receive callback if available
    if (tud_midi_rx_cb) {
      tud_midi_rx_cb(idx);
    }

    // prepare for next
    // TODO for now ep_out is not used by public API therefore there is no race condition,
    // and does not need to claim like ep_in
    _prep_out_transaction(idx);
  } else if (ep_addr == p_midi->ep_in) {
    if (0 == write_flush(idx)) {
      // If there is no data left, a ZLP should be sent if
      // xferred_bytes is multiple of EP size and not zero
      if (!tu_fifo_count(&p_midi->tx_ff) && xferred_bytes && (0 == (xferred_bytes % CFG_TUD_MIDI_EP_BUFSIZE))) {
        if (usbd_edpt_claim(rhport, p_midi->ep_in)) {
          usbd_edpt_xfer(rhport, p_midi->ep_in, NULL, 0);
        }
      }
    }
  }

  return true;
}

#endif<|MERGE_RESOLUTION|>--- conflicted
+++ resolved
@@ -429,37 +429,23 @@
   }
 }
 
-uint16_t midid_open(uint8_t rhport, const tusb_desc_interface_t* desc_itf, uint16_t max_len)
-{
+uint16_t midid_open(uint8_t rhport, const tusb_desc_interface_t* desc_itf, uint16_t max_len) {
   uint16_t drv_len = 0;
   uint8_t const * p_desc = (uint8_t const *)desc_itf;
-  // 1st Interface is Audio Control v1
+
+  // 1st Interface is Audio Control v1 (optional)
   if (TUSB_CLASS_AUDIO               == desc_itf->bInterfaceClass    &&
-            AUDIO_SUBCLASS_CONTROL         == desc_itf->bInterfaceSubClass &&
-<<<<<<< HEAD
-            AUDIO_FUNC_PROTOCOL_CODE_UNDEF == desc_itf->bInterfaceProtocol)
-=======
-            AUDIO_FUNC_PROTOCOL_CODE_UNDEF == desc_itf->bInterfaceProtocol, 0);
-
-  uint16_t drv_len = tu_desc_len(desc_itf);
-  const uint8_t* p_desc = tu_desc_next(desc_itf);
-
-  // Skip Class Specific descriptors
-  while ( TUSB_DESC_CS_INTERFACE == tu_desc_type(p_desc) && drv_len <= max_len )
->>>>>>> 5afcfb75
-  {
+      AUDIO_SUBCLASS_CONTROL         == desc_itf->bInterfaceSubClass &&
+      AUDIO_FUNC_PROTOCOL_CODE_UNDEF == desc_itf->bInterfaceProtocol) {
     drv_len = tu_desc_len(desc_itf);
     p_desc = tu_desc_next(desc_itf);
     // Skip Class Specific descriptors
-    while ( TUSB_DESC_CS_INTERFACE == tu_desc_type(p_desc) && drv_len <= max_len )
-    {
-        drv_len += tu_desc_len(p_desc);
-        p_desc   = tu_desc_next(p_desc);
-    }
-  }
-  else
-  {
-    TU_LOG1("Warning: MIDI Device has no Audio Control Interface");
+    while ( TUSB_DESC_CS_INTERFACE == tu_desc_type(p_desc) && drv_len <= max_len ) {
+      drv_len += tu_desc_len(p_desc);
+      p_desc   = tu_desc_next(p_desc);
+    }
+  } else {
+    TU_LOG2("Warning: MIDI Device has no Audio Control Interface");
   }
 
   // 2nd Interface is MIDI Streaming
