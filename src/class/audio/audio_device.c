/*
 * The MIT License (MIT)
 *
 * Copyright (c) 2020 Reinhard Panhuber, Jerzy Kasenberg
 * Copyright (c) 2023 HiFiPhile
 *
 * Permission is hereby granted, free of charge, to any person obtaining a copy
 * of this software and associated documentation files (the "Software"), to deal
 * in the Software without restriction, including without limitation the rights
 * to use, copy, modify, merge, publish, distribute, sublicense, and/or sell
 * copies of the Software, and to permit persons to whom the Software is
 * furnished to do so, subject to the following conditions:
 *
 * The above copyright notice and this permission notice shall be included in
 * all copies or substantial portions of the Software.
 *
 * THE SOFTWARE IS PROVIDED "AS IS", WITHOUT WARRANTY OF ANY KIND, EXPRESS OR
 * IMPLIED, INCLUDING BUT NOT LIMITED TO THE WARRANTIES OF MERCHANTABILITY,
 * FITNESS FOR A PARTICULAR PURPOSE AND NONINFRINGEMENT. IN NO EVENT SHALL THE
 * AUTHORS OR COPYRIGHT HOLDERS BE LIABLE FOR ANY CLAIM, DAMAGES OR OTHER
 * LIABILITY, WHETHER IN AN ACTION OF CONTRACT, TORT OR OTHERWISE, ARISING FROM,
 * OUT OF OR IN CONNECTION WITH THE SOFTWARE OR THE USE OR OTHER DEALINGS IN
 * THE SOFTWARE.
 *
 * This file is part of the TinyUSB stack.
 */

/*
 * This driver supports at most one out EP, one in EP, one control EP, and one feedback EP and one alternative interface other than zero. Hence, only one input terminal and one output terminal are support, if you need more adjust the driver!
 * It supports multiple TX and RX channels.
 *
 * In case you need more alternate interfaces, you need to define additional defines for this specific alternate interface. Just define them and set them in the set_interface function.
 *
 * There are three data flow structures currently implemented, where at least one SW-FIFO is used to decouple the asynchronous processes MCU vs. host
 *
 * 1. Input data -> SW-FIFO -> MCU USB
 *
 * The most easiest version, available in case the target MCU can handle the software FIFO (SW-FIFO) and if it is implemented in the device driver (if yes then dcd_edpt_xfer_fifo() is available)
 *
 * 2. Input data -> SW-FIFO -> Linear buffer -> MCU USB
 *
 * In case the target MCU can not handle a SW-FIFO, a linear buffer is used. This uses the default function dcd_edpt_xfer(). In this case more memory is required.
 *
 * 3. (Input data 1 | Input data 2 | ... | Input data N) ->  (SW-FIFO 1 | SW-FIFO 2 | ... | SW-FIFO N) -> Linear buffer -> MCU USB
 *
 * This case is used if you have more channels which need to be combined into one stream. Every channel has its own SW-FIFO. All data is encoded into an Linear buffer.
 *
 * The same holds in the RX case.
 *
 * */

#include "tusb_option.h"

#if (CFG_TUD_ENABLED && CFG_TUD_AUDIO)

//--------------------------------------------------------------------+
// INCLUDE
//--------------------------------------------------------------------+
#include "device/usbd.h"
#include "device/usbd_pvt.h"

#include "audio_device.h"

//--------------------------------------------------------------------+
// MACRO CONSTANT TYPEDEF
//--------------------------------------------------------------------+

// Use ring buffer if it's available, some MCUs need extra RAM requirements
// For DWC2 enable ring buffer will disable DMA (if available)
#ifndef TUD_AUDIO_PREFER_RING_BUFFER
  #if CFG_TUSB_MCU == OPT_MCU_LPC43XX || CFG_TUSB_MCU == OPT_MCU_LPC18XX || CFG_TUSB_MCU == OPT_MCU_MIMXRT1XXX || \
      defined(TUP_USBIP_DWC2)
    #define TUD_AUDIO_PREFER_RING_BUFFER 0
  #else
    #define TUD_AUDIO_PREFER_RING_BUFFER 1
  #endif
#endif

// Linear buffer in case target MCU is not capable of handling a ring buffer FIFO e.g. no hardware buffer
// is available or driver is would need to be changed dramatically

// Only STM32 and dcd_transdimension use non-linear buffer for now
// dwc2 except esp32sx (since it may use dcd_esp32sx)
// Ring buffer is incompatible with dcache, since neither address nor size is aligned to cache line
#if (defined(TUP_USBIP_DWC2) && !TU_CHECK_MCU(OPT_MCU_ESP32S2, OPT_MCU_ESP32S3)) || \
    defined(TUP_USBIP_FSDEV) ||                                                     \
    CFG_TUSB_MCU == OPT_MCU_RX63X ||                                                \
    CFG_TUSB_MCU == OPT_MCU_RX65X ||                                                \
    CFG_TUSB_MCU == OPT_MCU_RX72N ||                                                \
    CFG_TUSB_MCU == OPT_MCU_LPC18XX ||                                              \
    CFG_TUSB_MCU == OPT_MCU_LPC43XX ||                                              \
    CFG_TUSB_MCU == OPT_MCU_MIMXRT1XXX ||                                           \
    CFG_TUSB_MCU == OPT_MCU_MSP432E4
  #if TUD_AUDIO_PREFER_RING_BUFFER && !CFG_TUD_MEM_DCACHE_ENABLE
    #define USE_LINEAR_BUFFER 0
  #else
    #define USE_LINEAR_BUFFER 1
  #endif
#else
  #define USE_LINEAR_BUFFER 1
#endif

// Declaration of buffers

// Check for maximum supported numbers
#if CFG_TUD_AUDIO > 3
  #error Maximum number of audio functions restricted to three!
#endif

// Put swap buffer in USB section only if necessary
#if USE_LINEAR_BUFFER
  #define IN_SW_BUF_MEM_ATTR
#else
  #define IN_SW_BUF_MEM_ATTR CFG_TUD_MEM_SECTION
#endif
#if USE_LINEAR_BUFFER
  #define OUT_SW_BUF_MEM_ATTR
#else
  #define OUT_SW_BUF_MEM_ATTR CFG_TUD_MEM_SECTION
#endif

// EP IN software buffers
#if CFG_TUD_AUDIO_ENABLE_EP_IN
tu_static IN_SW_BUF_MEM_ATTR struct {
  #if CFG_TUD_AUDIO_FUNC_1_EP_IN_SW_BUF_SZ > 0
  TUD_EPBUF_DEF(buf_1, CFG_TUD_AUDIO_FUNC_1_EP_IN_SW_BUF_SZ);
  #endif
  #if CFG_TUD_AUDIO > 1 && CFG_TUD_AUDIO_FUNC_2_EP_IN_SW_BUF_SZ > 0
  TUD_EPBUF_DEF(buf_2, CFG_TUD_AUDIO_FUNC_2_EP_IN_SW_BUF_SZ);
  #endif
  #if CFG_TUD_AUDIO > 2 && CFG_TUD_AUDIO_FUNC_3_EP_IN_SW_BUF_SZ > 0
  TUD_EPBUF_DEF(buf_3, CFG_TUD_AUDIO_FUNC_3_EP_IN_SW_BUF_SZ);
  #endif
} ep_in_sw_buf;
#endif// CFG_TUD_AUDIO_ENABLE_EP_IN

// Linear buffer TX in case:
// - target MCU is not capable of handling a ring buffer FIFO e.g. no hardware buffer is available or driver is would need to be changed dramatically OR
#if CFG_TUD_AUDIO_ENABLE_EP_IN && USE_LINEAR_BUFFER
tu_static CFG_TUD_MEM_SECTION struct {
  #if CFG_TUD_AUDIO_FUNC_1_EP_IN_SZ_MAX > 0
  TUD_EPBUF_DEF(buf_1, CFG_TUD_AUDIO_FUNC_1_EP_IN_SZ_MAX);
  #endif
  #if CFG_TUD_AUDIO > 1 && CFG_TUD_AUDIO_FUNC_2_EP_IN_SZ_MAX > 0
  TUD_EPBUF_DEF(buf_2, CFG_TUD_AUDIO_FUNC_2_EP_IN_SZ_MAX);
  #endif
  #if CFG_TUD_AUDIO > 2 && CFG_TUD_AUDIO_FUNC_3_EP_IN_SZ_MAX > 0
  TUD_EPBUF_DEF(buf_3, CFG_TUD_AUDIO_FUNC_3_EP_IN_SZ_MAX);
  #endif
} lin_buf_in;
#endif// CFG_TUD_AUDIO_ENABLE_EP_IN && USE_LINEAR_BUFFER

// EP OUT software buffers
#if CFG_TUD_AUDIO_ENABLE_EP_OUT
tu_static OUT_SW_BUF_MEM_ATTR struct {
  #if CFG_TUD_AUDIO_FUNC_1_EP_OUT_SW_BUF_SZ > 0
  TUD_EPBUF_DEF(buf_1, CFG_TUD_AUDIO_FUNC_1_EP_OUT_SW_BUF_SZ);
  #endif
  #if CFG_TUD_AUDIO > 1 && CFG_TUD_AUDIO_FUNC_2_EP_OUT_SW_BUF_SZ > 0
  TUD_EPBUF_DEF(buf_2, CFG_TUD_AUDIO_FUNC_2_EP_OUT_SW_BUF_SZ);
  #endif
  #if CFG_TUD_AUDIO > 2 && CFG_TUD_AUDIO_FUNC_3_EP_OUT_SW_BUF_SZ > 0
  TUD_EPBUF_DEF(buf_3, CFG_TUD_AUDIO_FUNC_3_EP_OUT_SW_BUF_SZ);
  #endif
} ep_out_sw_buf;
#endif// CFG_TUD_AUDIO_ENABLE_EP_OUT

// Linear buffer RX in case:
// - target MCU is not capable of handling a ring buffer FIFO e.g. no hardware buffer is available or driver is would need to be changed dramatically OR
#if CFG_TUD_AUDIO_ENABLE_EP_OUT && USE_LINEAR_BUFFER
tu_static CFG_TUD_MEM_SECTION struct {
  #if CFG_TUD_AUDIO_FUNC_1_EP_OUT_SZ_MAX > 0
  TUD_EPBUF_DEF(buf_1, CFG_TUD_AUDIO_FUNC_1_EP_OUT_SZ_MAX);
  #endif
  #if CFG_TUD_AUDIO > 1 && CFG_TUD_AUDIO_FUNC_2_EP_OUT_SZ_MAX > 0
  TUD_EPBUF_DEF(buf_2, CFG_TUD_AUDIO_FUNC_2_EP_OUT_SZ_MAX);
  #endif
  #if CFG_TUD_AUDIO > 2 && CFG_TUD_AUDIO_FUNC_3_EP_OUT_SZ_MAX > 0
  TUD_EPBUF_DEF(buf_3, CFG_TUD_AUDIO_FUNC_3_EP_OUT_SZ_MAX);
  #endif
} lin_buf_out;
#endif// CFG_TUD_AUDIO_ENABLE_EP_OUT && USE_LINEAR_BUFFER

// Control buffers
tu_static CFG_TUD_MEM_SECTION struct {
  TUD_EPBUF_DEF(buf1, CFG_TUD_AUDIO_FUNC_1_CTRL_BUF_SZ);
  #if CFG_TUD_AUDIO > 1
  TUD_EPBUF_DEF(buf2, CFG_TUD_AUDIO_FUNC_2_CTRL_BUF_SZ);
  #endif
  #if CFG_TUD_AUDIO > 2
  TUD_EPBUF_DEF(buf3, CFG_TUD_AUDIO_FUNC_3_CTRL_BUF_SZ);
  #endif
} ctrl_buf;

// Active alternate setting of interfaces
tu_static uint8_t alt_setting_1[CFG_TUD_AUDIO_FUNC_1_N_AS_INT];

#if CFG_TUD_AUDIO > 1 && CFG_TUD_AUDIO_FUNC_2_N_AS_INT > 0
tu_static uint8_t alt_setting_2[CFG_TUD_AUDIO_FUNC_2_N_AS_INT];
#endif

#if CFG_TUD_AUDIO > 2 && CFG_TUD_AUDIO_FUNC_3_N_AS_INT > 0
tu_static uint8_t alt_setting_3[CFG_TUD_AUDIO_FUNC_3_N_AS_INT];
#endif

// Aligned buffer for feedback EP
#if CFG_TUD_AUDIO_ENABLE_EP_OUT && CFG_TUD_AUDIO_ENABLE_FEEDBACK_EP
tu_static CFG_TUD_MEM_SECTION struct {
  #if CFG_TUD_AUDIO_FUNC_1_EP_OUT_SZ_MAX > 0
  TUD_EPBUF_TYPE_DEF(uint32_t, buf_1);
  #endif
  #if CFG_TUD_AUDIO > 1 && CFG_TUD_AUDIO_FUNC_2_EP_OUT_SZ_MAX > 0
  TUD_EPBUF_TYPE_DEF(uint32_t, buf_2);
  #endif
  #if CFG_TUD_AUDIO > 2 && CFG_TUD_AUDIO_FUNC_3_EP_OUT_SZ_MAX > 0
  TUD_EPBUF_TYPE_DEF(uint32_t, buf_3);
  #endif
} fb_ep_buf;
#endif

// Aligned buffer for interrupt EP
#if CFG_TUD_AUDIO_ENABLE_INTERRUPT_EP
tu_static CFG_TUD_MEM_SECTION struct {
  TUD_EPBUF_DEF(buf, CFG_TUD_AUDIO_INTERRUPT_EP_SZ);
} int_ep_buf[CFG_TUD_AUDIO];
#endif

typedef struct
{
  uint8_t rhport;
  uint8_t const *p_desc;// Pointer pointing to Standard AC Interface Descriptor(4.7.1) - Audio Control descriptor defining audio function

#if CFG_TUD_AUDIO_ENABLE_EP_IN
  uint8_t ep_in;            // TX audio data EP.
  uint16_t ep_in_sz;        // Current size of TX EP
  uint8_t ep_in_as_intf_num;// Corresponding Standard AS Interface Descriptor (4.9.1) belonging to output terminal to which this EP belongs - 0 is invalid (this fits to UAC2 specification since AS interfaces can not have interface number equal to zero)
#endif

#if CFG_TUD_AUDIO_ENABLE_EP_OUT
  uint8_t ep_out;            // Incoming (into uC) audio data EP.
  uint16_t ep_out_sz;        // Current size of RX EP
  uint8_t ep_out_as_intf_num;// Corresponding Standard AS Interface Descriptor (4.9.1) belonging to input terminal to which this EP belongs - 0 is invalid (this fits to UAC2 specification since AS interfaces can not have interface number equal to zero)

  #if CFG_TUD_AUDIO_ENABLE_FEEDBACK_EP
  uint8_t ep_fb;// Feedback EP.
  #endif

#endif

#if CFG_TUD_AUDIO_ENABLE_INTERRUPT_EP
  uint8_t ep_int;// Audio control interrupt EP.
#endif

  bool mounted;// Device opened

  uint16_t desc_length;// Length of audio function descriptor

#if CFG_TUD_AUDIO_ENABLE_FEEDBACK_EP
  struct {
    uint32_t value;    // Feedback value for asynchronous mode (in 16.16 format).
    uint32_t min_value;// min value according to UAC2 FMT-2.0 section 2.3.1.1.
    uint32_t max_value;// max value according to UAC2 FMT-2.0 section 2.3.1.1.

    uint8_t frame_shift;// bInterval-1 in unit of frame (FS), micro-frame (HS)
    uint8_t compute_method;
    bool format_correction;
    union {
      uint8_t power_of_2;// pre-computed power of 2 shift
      float float_const; // pre-computed float constant

      struct {
        uint32_t sample_freq;
        uint32_t mclk_freq;
      } fixed;

      struct {
        uint32_t nom_value;    // In 16.16 format
        uint32_t fifo_lvl_avg; // In 16.16 format
        uint16_t fifo_lvl_thr; // fifo level threshold
        uint16_t rate_const[2];// pre-computed feedback/fifo_depth rate
      } fifo_count;
    } compute;

  } feedback;
#endif// CFG_TUD_AUDIO_ENABLE_FEEDBACK_EP

#if CFG_TUD_AUDIO_ENABLE_EP_IN && CFG_TUD_AUDIO_EP_IN_FLOW_CONTROL
  uint32_t sample_rate_tx;
  uint16_t packet_sz_tx[3];
  uint8_t bclock_id_tx;
  uint8_t interval_tx;
#endif

// Encoding parameters - parameters are set when alternate AS interface is set by host
#if CFG_TUD_AUDIO_ENABLE_EP_IN && CFG_TUD_AUDIO_EP_IN_FLOW_CONTROL
  audio_format_type_t format_type_tx;
  uint8_t n_channels_tx;
  uint8_t n_bytes_per_sample_tx;
#endif

  /*------------- From this point, data is not cleared by bus reset -------------*/

  // Buffer for control requests
  uint8_t *ctrl_buf;
  uint8_t ctrl_buf_sz;

  // Current active alternate settings
  uint8_t *alt_setting;// We need to save the current alternate setting this way, because it is possible that there are AS interfaces which do not have an EP!

// EP Transfer buffers and FIFOs
#if CFG_TUD_AUDIO_ENABLE_EP_OUT
  tu_fifo_t ep_out_ff;
#endif

#if CFG_TUD_AUDIO_ENABLE_EP_IN
  tu_fifo_t ep_in_ff;
#endif

// Linear buffer in case target MCU is not capable of handling a ring buffer FIFO e.g. no hardware buffer is available or driver is would need to be changed dramatically
#if CFG_TUD_AUDIO_ENABLE_EP_OUT && USE_LINEAR_BUFFER
  uint8_t *lin_buf_out;
  #define USE_LINEAR_BUFFER_RX 1
#endif

#if CFG_TUD_AUDIO_ENABLE_EP_IN && USE_LINEAR_BUFFER
  uint8_t *lin_buf_in;
  #define USE_LINEAR_BUFFER_TX 1
#endif

#if CFG_TUD_AUDIO_ENABLE_FEEDBACK_EP
  uint32_t *fb_buf;
#endif
} audiod_function_t;

#ifndef USE_LINEAR_BUFFER_TX
  #define USE_LINEAR_BUFFER_TX 0
#endif

#ifndef USE_LINEAR_BUFFER_RX
  #define USE_LINEAR_BUFFER_RX 0
#endif

#define ITF_MEM_RESET_SIZE offsetof(audiod_function_t, ctrl_buf)

//--------------------------------------------------------------------+
// WEAK FUNCTION STUBS
//--------------------------------------------------------------------+

#if CFG_TUD_AUDIO_ENABLE_EP_IN
TU_ATTR_WEAK bool tud_audio_tx_done_isr(uint8_t rhport, uint16_t n_bytes_sent, uint8_t func_id, uint8_t ep_in, uint8_t cur_alt_setting) {
  (void) rhport;
  (void) n_bytes_sent;
  (void) func_id;
  (void) ep_in;
  (void) cur_alt_setting;
  return true;
}

#endif

#if CFG_TUD_AUDIO_ENABLE_EP_OUT
TU_ATTR_WEAK bool tud_audio_rx_done_isr(uint8_t rhport, uint16_t n_bytes_received, uint8_t func_id, uint8_t ep_out, uint8_t cur_alt_setting) {
  (void) rhport;
  (void) n_bytes_received;
  (void) func_id;
  (void) ep_out;
  (void) cur_alt_setting;
  return true;
}
#endif

#if CFG_TUD_AUDIO_ENABLE_EP_OUT && CFG_TUD_AUDIO_ENABLE_FEEDBACK_EP
TU_ATTR_WEAK void tud_audio_feedback_params_cb(uint8_t func_id, uint8_t alt_itf, audio_feedback_params_t *feedback_param) {
  (void) func_id;
  (void) alt_itf;
  feedback_param->method = AUDIO_FEEDBACK_METHOD_DISABLED;
}

TU_ATTR_WEAK bool tud_audio_feedback_format_correction_cb(uint8_t func_id) {
  (void) func_id;
  return CFG_TUD_AUDIO_ENABLE_FEEDBACK_FORMAT_CORRECTION;
}

TU_ATTR_WEAK TU_ATTR_FAST_FUNC void tud_audio_feedback_interval_isr(uint8_t func_id, uint32_t frame_number, uint8_t interval_shift) {
  (void) func_id;
  (void) frame_number;
  (void) interval_shift;
}
#endif

#if CFG_TUD_AUDIO_ENABLE_INTERRUPT_EP
TU_ATTR_WEAK void tud_audio_int_xfer_cb(uint8_t rhport) {
  (void) rhport;
}
#endif

// Invoked when audio set interface request received
TU_ATTR_WEAK bool tud_audio_set_itf_cb(uint8_t rhport, tusb_control_request_t const *p_request) {
  (void) rhport;
  (void) p_request;
  return true;
}

// Invoked when audio set interface request received which closes an EP
TU_ATTR_WEAK bool tud_audio_set_itf_close_EP_cb(uint8_t rhport, tusb_control_request_t const *p_request) {
  (void) rhport;
  (void) p_request;
  return true;
}

// Invoked when audio class specific set request received for an EP
TU_ATTR_WEAK bool tud_audio_set_req_ep_cb(uint8_t rhport, tusb_control_request_t const *p_request, uint8_t *pBuff) {
  (void) rhport;
  (void) p_request;
  (void) pBuff;
  TU_LOG2("  No EP set request callback available!\r\n");
  return false;// In case no callback function is present or request can not be conducted we stall it
}

// Invoked when audio class specific set request received for an interface
TU_ATTR_WEAK bool tud_audio_set_req_itf_cb(uint8_t rhport, tusb_control_request_t const *p_request, uint8_t *pBuff) {
  (void) rhport;
  (void) p_request;
  (void) pBuff;
  TU_LOG2("  No interface set request callback available!\r\n");
  return false;// In case no callback function is present or request can not be conducted we stall it
}

// Invoked when audio class specific set request received for an entity
TU_ATTR_WEAK bool tud_audio_set_req_entity_cb(uint8_t rhport, tusb_control_request_t const *p_request, uint8_t *pBuff) {
  (void) rhport;
  (void) p_request;
  (void) pBuff;
  TU_LOG2("  No entity set request callback available!\r\n");
  return false;// In case no callback function is present or request can not be conducted we stall it
}

// Invoked when audio class specific get request received for an EP
TU_ATTR_WEAK bool tud_audio_get_req_ep_cb(uint8_t rhport, tusb_control_request_t const *p_request) {
  (void) rhport;
  (void) p_request;
  TU_LOG2("  No EP get request callback available!\r\n");
  return false;// Stall
}

// Invoked when audio class specific get request received for an interface
TU_ATTR_WEAK bool tud_audio_get_req_itf_cb(uint8_t rhport, tusb_control_request_t const *p_request) {
  (void) rhport;
  (void) p_request;
  TU_LOG2("  No interface get request callback available!\r\n");
  return false;// Stall
}

// Invoked when audio class specific get request received for an entity
TU_ATTR_WEAK bool tud_audio_get_req_entity_cb(uint8_t rhport, tusb_control_request_t const *p_request) {
  (void) rhport;
  (void) p_request;
  TU_LOG2("  No entity get request callback available!\r\n");
  return false;// Stall
}

//--------------------------------------------------------------------+
// INTERNAL OBJECT & FUNCTION DECLARATION
//--------------------------------------------------------------------+
tu_static CFG_TUD_MEM_SECTION audiod_function_t _audiod_fct[CFG_TUD_AUDIO];

#if CFG_TUD_AUDIO_ENABLE_EP_OUT
static bool audiod_rx_xfer_isr(uint8_t rhport, audiod_function_t* audio, uint16_t n_bytes_received);
#endif

#if CFG_TUD_AUDIO_ENABLE_EP_IN
static bool audiod_tx_xfer_isr(uint8_t rhport, audiod_function_t* audio, uint16_t n_bytes_sent);
#endif

static bool audiod_get_interface(uint8_t rhport, tusb_control_request_t const *p_request);
static bool audiod_set_interface(uint8_t rhport, tusb_control_request_t const *p_request);

static bool audiod_get_AS_interface_index_global(uint8_t itf, uint8_t *func_id, uint8_t *idxItf, uint8_t const **pp_desc_int);
static bool audiod_get_AS_interface_index(uint8_t itf, audiod_function_t *audio, uint8_t *idxItf, uint8_t const **pp_desc_int);
static bool audiod_verify_entity_exists(uint8_t itf, uint8_t entityID, uint8_t *func_id);
static bool audiod_verify_itf_exists(uint8_t itf, uint8_t *func_id);
static bool audiod_verify_ep_exists(uint8_t ep, uint8_t *func_id);
static uint8_t audiod_get_audio_fct_idx(audiod_function_t *audio);

#if CFG_TUD_AUDIO_ENABLE_EP_IN && CFG_TUD_AUDIO_EP_IN_FLOW_CONTROL
static void audiod_parse_flow_control_params(audiod_function_t *audio, uint8_t const *p_desc);
static bool audiod_calc_tx_packet_sz(audiod_function_t *audio);
static uint16_t audiod_tx_packet_size(const uint16_t *norminal_size, uint16_t data_count, uint16_t fifo_depth, uint16_t max_size);
#endif

#if CFG_TUD_AUDIO_ENABLE_EP_OUT && CFG_TUD_AUDIO_ENABLE_FEEDBACK_EP
static bool audiod_set_fb_params_freq(audiod_function_t *audio, uint32_t sample_freq, uint32_t mclk_freq);
static void audiod_fb_fifo_count_update(audiod_function_t *audio, uint16_t lvl_new);
#endif

bool tud_audio_n_mounted(uint8_t func_id) {
  TU_VERIFY(func_id < CFG_TUD_AUDIO);
  audiod_function_t *audio = &_audiod_fct[func_id];

  return audio->mounted;
}

//--------------------------------------------------------------------+
// READ API
//--------------------------------------------------------------------+

#if CFG_TUD_AUDIO_ENABLE_EP_OUT

uint16_t tud_audio_n_available(uint8_t func_id) {
  TU_VERIFY(func_id < CFG_TUD_AUDIO && _audiod_fct[func_id].p_desc != NULL);
  return tu_fifo_count(&_audiod_fct[func_id].ep_out_ff);
}

uint16_t tud_audio_n_read(uint8_t func_id, void *buffer, uint16_t bufsize) {
  TU_VERIFY(func_id < CFG_TUD_AUDIO && _audiod_fct[func_id].p_desc != NULL);
  return tu_fifo_read_n(&_audiod_fct[func_id].ep_out_ff, buffer, bufsize);
}

bool tud_audio_n_clear_ep_out_ff(uint8_t func_id) {
  TU_VERIFY(func_id < CFG_TUD_AUDIO && _audiod_fct[func_id].p_desc != NULL);
  return tu_fifo_clear(&_audiod_fct[func_id].ep_out_ff);
}

tu_fifo_t *tud_audio_n_get_ep_out_ff(uint8_t func_id) {
  if (func_id < CFG_TUD_AUDIO && _audiod_fct[func_id].p_desc != NULL) return &_audiod_fct[func_id].ep_out_ff;
  return NULL;
}

static bool audiod_rx_xfer_isr(uint8_t rhport, audiod_function_t* audio, uint16_t n_bytes_received) {
  uint8_t idxItf;
  uint8_t const *dummy2;

  uint8_t idx_audio_fct = audiod_get_audio_fct_idx(audio);
  TU_VERIFY(audiod_get_AS_interface_index(audio->ep_out_as_intf_num, audio, &idxItf, &dummy2));

  #if USE_LINEAR_BUFFER_RX
  // Data currently is in linear buffer, copy into EP OUT FIFO
  TU_VERIFY(tu_fifo_write_n(&audio->ep_out_ff, audio->lin_buf_out, n_bytes_received));

  // Schedule for next receive
  TU_VERIFY(usbd_edpt_xfer(rhport, audio->ep_out, audio->lin_buf_out, audio->ep_out_sz), false);
  #else
  // Data is already placed in EP FIFO, schedule for next receive
  TU_VERIFY(usbd_edpt_xfer_fifo(rhport, audio->ep_out, &audio->ep_out_ff, audio->ep_out_sz), false);
  #endif

  #if CFG_TUD_AUDIO_ENABLE_FEEDBACK_EP
  if (audio->feedback.compute_method == AUDIO_FEEDBACK_METHOD_FIFO_COUNT) {
    audiod_fb_fifo_count_update(audio, tu_fifo_count(&audio->ep_out_ff));
  }
  #endif

  // Call a weak callback here - a possibility for user to get informed an audio packet was received and data gets now loaded into EP FIFO
  TU_VERIFY(tud_audio_rx_done_isr(rhport, n_bytes_received, idx_audio_fct, audio->ep_out, audio->alt_setting[idxItf]));

  return true;
}

#endif//CFG_TUD_AUDIO_ENABLE_EP_OUT

//--------------------------------------------------------------------+
// WRITE API
//--------------------------------------------------------------------+

#if CFG_TUD_AUDIO_ENABLE_EP_IN

uint16_t tud_audio_n_write(uint8_t func_id, const void *data, uint16_t len) {
  TU_VERIFY(func_id < CFG_TUD_AUDIO && _audiod_fct[func_id].p_desc != NULL);
  return tu_fifo_write_n(&_audiod_fct[func_id].ep_in_ff, data, len);
}

bool tud_audio_n_clear_ep_in_ff(uint8_t func_id)// Delete all content in the EP IN FIFO
{
  TU_VERIFY(func_id < CFG_TUD_AUDIO && _audiod_fct[func_id].p_desc != NULL);
  return tu_fifo_clear(&_audiod_fct[func_id].ep_in_ff);
}

tu_fifo_t *tud_audio_n_get_ep_in_ff(uint8_t func_id) {
  if (func_id < CFG_TUD_AUDIO && _audiod_fct[func_id].p_desc != NULL) return &_audiod_fct[func_id].ep_in_ff;
  return NULL;
}

static bool audiod_tx_xfer_isr(uint8_t rhport, audiod_function_t * audio, uint16_t n_bytes_sent) {
  uint8_t idxItf;
  uint8_t const *dummy2;

  uint8_t idx_audio_fct = audiod_get_audio_fct_idx(audio);
  TU_VERIFY(audiod_get_AS_interface_index(audio->ep_in_as_intf_num, audio, &idxItf, &dummy2));

  // Only send something if current alternate interface is not 0 as in this case nothing is to be sent due to UAC2 specifications
  if (audio->alt_setting[idxItf] == 0) return false;

  // Send everything in ISO EP FIFO
  uint16_t n_bytes_tx;

  #if CFG_TUD_AUDIO_EP_IN_FLOW_CONTROL
  // packet_sz_tx is based on total packet size, here we want size for each support buffer.
  n_bytes_tx = audiod_tx_packet_size(audio->packet_sz_tx, tu_fifo_count(&audio->ep_in_ff), audio->ep_in_ff.depth, audio->ep_in_sz);
  #else
  n_bytes_tx = tu_min16(tu_fifo_count(&audio->ep_in_ff), audio->ep_in_sz);// Limit up to max packet size, more can not be done for ISO
  #endif
  #if USE_LINEAR_BUFFER_TX
  tu_fifo_read_n(&audio->ep_in_ff, audio->lin_buf_in, n_bytes_tx);
  TU_VERIFY(usbd_edpt_xfer(rhport, audio->ep_in, audio->lin_buf_in, n_bytes_tx));
  #else
  // Send everything in ISO EP FIFO
  TU_VERIFY(usbd_edpt_xfer_fifo(rhport, audio->ep_in, &audio->ep_in_ff, n_bytes_tx));
  #endif

  // Call a weak callback here - a possibility for user to get informed former TX was completed and data gets now loaded into EP in buffer
  TU_VERIFY(tud_audio_tx_done_isr(rhport, n_bytes_sent, idx_audio_fct, audio->ep_in, audio->alt_setting[idxItf]));

  return true;
}

#endif

#if CFG_TUD_AUDIO_ENABLE_INTERRUPT_EP
// If no interrupt transmit is pending bytes get written into buffer and a transmit is scheduled - once transmit completed tud_audio_int_done_cb() is called in inform user
bool tud_audio_int_n_write(uint8_t func_id, const audio_interrupt_data_t *data) {
  TU_VERIFY(func_id < CFG_TUD_AUDIO && _audiod_fct[func_id].p_desc != NULL);

  TU_VERIFY(_audiod_fct[func_id].ep_int != 0);

  // We write directly into the EP's buffer - abort if previous transfer not complete
  TU_VERIFY(usbd_edpt_claim(_audiod_fct[func_id].rhport, _audiod_fct[func_id].ep_int));

  // Check length
  if (tu_memcpy_s(int_ep_buf[func_id].buf, sizeof(int_ep_buf[func_id].buf), data, sizeof(audio_interrupt_data_t)) == 0) {
    // Schedule transmit
    TU_ASSERT(usbd_edpt_xfer(_audiod_fct[func_id].rhport, _audiod_fct[func_id].ep_int, int_ep_buf[func_id].buf, sizeof(int_ep_buf[func_id].buf)), 0);
  } else {
    // Release endpoint since we don't make any transfer
    usbd_edpt_release(_audiod_fct[func_id].rhport, _audiod_fct[func_id].ep_int);
  }

  return true;
}
#endif

#if CFG_TUD_AUDIO_ENABLE_EP_OUT && CFG_TUD_AUDIO_ENABLE_FEEDBACK_EP
// This function is called once a transmit of a feedback packet was successfully completed. Here, we get the next feedback value to be sent
static inline bool audiod_fb_send(audiod_function_t *audio) {
  bool apply_correction = (TUSB_SPEED_FULL == tud_speed_get()) && audio->feedback.format_correction;
  // Format the feedback value
  if (apply_correction) {
    uint8_t *fb = (uint8_t *) audio->fb_buf;

    // For FS format is 10.14
    *(fb++) = (audio->feedback.value >> 2) & 0xFF;
    *(fb++) = (audio->feedback.value >> 10) & 0xFF;
    *(fb++) = (audio->feedback.value >> 18) & 0xFF;
    *fb = 0;
  } else {
    *audio->fb_buf = audio->feedback.value;
  }

  // About feedback format on FS
  //
  // 3 variables: Format | packetSize | sendSize | Working OS:
  //              16.16    4            4          Linux, Windows
  //              16.16    4            3          Linux
  //              16.16    3            4          Linux
  //              16.16    3            3          Linux
  //              10.14    4            4          Linux
  //              10.14    4            3          Linux
  //              10.14    3            4          Linux, OSX
  //              10.14    3            3          Linux, OSX
  //
  // We send 3 bytes since sending packet larger than wMaxPacketSize is pretty ugly
  return usbd_edpt_xfer(audio->rhport, audio->ep_fb, (uint8_t *) audio->fb_buf, apply_correction ? 3 : 4);
}
#endif

//--------------------------------------------------------------------+
// USBD Driver API
//--------------------------------------------------------------------+
void audiod_init(void) {
  tu_memclr(_audiod_fct, sizeof(_audiod_fct));

  for (uint8_t i = 0; i < CFG_TUD_AUDIO; i++) {
    audiod_function_t *audio = &_audiod_fct[i];

    // Initialize control buffers
    switch (i) {
      case 0:
        audio->ctrl_buf = ctrl_buf.buf1;
        audio->ctrl_buf_sz = CFG_TUD_AUDIO_FUNC_1_CTRL_BUF_SZ;
        break;
#if CFG_TUD_AUDIO > 1 && CFG_TUD_AUDIO_FUNC_2_CTRL_BUF_SZ > 0
      case 1:
        audio->ctrl_buf = ctrl_buf.buf2;
        audio->ctrl_buf_sz = CFG_TUD_AUDIO_FUNC_2_CTRL_BUF_SZ;
        break;
#endif
#if CFG_TUD_AUDIO > 2 && CFG_TUD_AUDIO_FUNC_3_CTRL_BUF_SZ > 0
      case 2:
        audio->ctrl_buf = ctrl_buf.buf3;
        audio->ctrl_buf_sz = CFG_TUD_AUDIO_FUNC_3_CTRL_BUF_SZ;
        break;
#endif
    }

    // Initialize active alternate interface buffers
    switch (i) {
#if CFG_TUD_AUDIO_FUNC_1_N_AS_INT > 0
      case 0:
        audio->alt_setting = alt_setting_1;
        break;
#endif
#if CFG_TUD_AUDIO > 1 && CFG_TUD_AUDIO_FUNC_2_N_AS_INT > 0
      case 1:
        audio->alt_setting = alt_setting_2;
        break;
#endif
#if CFG_TUD_AUDIO > 2 && CFG_TUD_AUDIO_FUNC_3_N_AS_INT > 0
      case 2:
        audio->alt_setting = alt_setting_3;
        break;
#endif
    }

      // Initialize IN EP FIFO if required
#if CFG_TUD_AUDIO_ENABLE_EP_IN

    switch (i) {
  #if CFG_TUD_AUDIO_FUNC_1_EP_IN_SW_BUF_SZ > 0
      case 0:
        tu_fifo_config(&audio->ep_in_ff, ep_in_sw_buf.buf_1, CFG_TUD_AUDIO_FUNC_1_EP_IN_SW_BUF_SZ, 1, true);
        break;
  #endif
  #if CFG_TUD_AUDIO > 1 && CFG_TUD_AUDIO_FUNC_2_EP_IN_SW_BUF_SZ > 0
      case 1:
        tu_fifo_config(&audio->ep_in_ff, ep_in_sw_buf.buf_2, CFG_TUD_AUDIO_FUNC_2_EP_IN_SW_BUF_SZ, 1, true);
        break;
  #endif
  #if CFG_TUD_AUDIO > 2 && CFG_TUD_AUDIO_FUNC_3_EP_IN_SW_BUF_SZ > 0
      case 2:
        tu_fifo_config(&audio->ep_in_ff, ep_in_sw_buf.buf_3, CFG_TUD_AUDIO_FUNC_3_EP_IN_SW_BUF_SZ, 1, true);
        break;
  #endif
    }
#endif// CFG_TUD_AUDIO_ENABLE_EP_IN

      // Initialize linear buffers
#if USE_LINEAR_BUFFER_TX
    switch (i) {
  #if CFG_TUD_AUDIO_FUNC_1_EP_IN_SZ_MAX > 0
      case 0:
        audio->lin_buf_in = lin_buf_in.buf_1;
        break;
  #endif
  #if CFG_TUD_AUDIO > 1 && CFG_TUD_AUDIO_FUNC_2_EP_IN_SZ_MAX > 0
      case 1:
        audio->lin_buf_in = lin_buf_in.buf_2;
        break;
  #endif
  #if CFG_TUD_AUDIO > 2 && CFG_TUD_AUDIO_FUNC_3_EP_IN_SZ_MAX > 0
      case 2:
        audio->lin_buf_in = lin_buf_in.buf_3;
        break;
  #endif
    }
#endif// USE_LINEAR_BUFFER_TX

      // Initialize OUT EP FIFO if required
#if CFG_TUD_AUDIO_ENABLE_EP_OUT

    switch (i) {
  #if CFG_TUD_AUDIO_FUNC_1_EP_OUT_SW_BUF_SZ > 0
      case 0:
        tu_fifo_config(&audio->ep_out_ff, ep_out_sw_buf.buf_1, CFG_TUD_AUDIO_FUNC_1_EP_OUT_SW_BUF_SZ, 1, true);
        break;
  #endif
  #if CFG_TUD_AUDIO > 1 && CFG_TUD_AUDIO_FUNC_2_EP_OUT_SW_BUF_SZ > 0
      case 1:
        tu_fifo_config(&audio->ep_out_ff, ep_out_sw_buf.buf_2, CFG_TUD_AUDIO_FUNC_2_EP_OUT_SW_BUF_SZ, 1, true);
        break;
  #endif
  #if CFG_TUD_AUDIO > 2 && CFG_TUD_AUDIO_FUNC_3_EP_OUT_SW_BUF_SZ > 0
      case 2:
        tu_fifo_config(&audio->ep_out_ff, ep_out_sw_buf.buf_3, CFG_TUD_AUDIO_FUNC_3_EP_OUT_SW_BUF_SZ, 1, true);
        break;
  #endif
    }
#endif// CFG_TUD_AUDIO_ENABLE_EP_OUT

      // Initialize linear buffers
#if USE_LINEAR_BUFFER_RX
    switch (i) {
  #if CFG_TUD_AUDIO_FUNC_1_EP_OUT_SZ_MAX > 0
      case 0:
        audio->lin_buf_out = lin_buf_out.buf_1;
        break;
  #endif
  #if CFG_TUD_AUDIO > 1 && CFG_TUD_AUDIO_FUNC_2_EP_OUT_SZ_MAX > 0
      case 1:
        audio->lin_buf_out = lin_buf_out.buf_2;
        break;
  #endif
  #if CFG_TUD_AUDIO > 2 && CFG_TUD_AUDIO_FUNC_3_EP_OUT_SZ_MAX > 0
      case 2:
        audio->lin_buf_out = lin_buf_out.buf_3;
        break;
  #endif
    }
#endif// USE_LINEAR_BUFFER_RX

#if CFG_TUD_AUDIO_ENABLE_FEEDBACK_EP
    switch (i) {
  #if CFG_TUD_AUDIO_FUNC_1_EP_OUT_SZ_MAX > 0
      case 0:
        audio->fb_buf = &fb_ep_buf.buf_1;
        break;
  #endif
  #if CFG_TUD_AUDIO > 1 && CFG_TUD_AUDIO_FUNC_2_EP_OUT_SZ_MAX > 0
      case 1:
        audio->fb_buf = &fb_ep_buf.buf_2;
        break;
  #endif
  #if CFG_TUD_AUDIO > 2 && CFG_TUD_AUDIO_FUNC_3_EP_OUT_SZ_MAX > 0
      case 2:
        audio->fb_buf = &fb_ep_buf.buf_3;
        break;
  #endif
    }
#endif// CFG_TUD_AUDIO_ENABLE_FEEDBACK_EP
  }
}

bool audiod_deinit(void) {
  return false;// TODO not implemented yet
}

void audiod_reset(uint8_t rhport) {
  (void) rhport;

  for (uint8_t i = 0; i < CFG_TUD_AUDIO; i++) {
    audiod_function_t *audio = &_audiod_fct[i];
    tu_memclr(audio, ITF_MEM_RESET_SIZE);

#if CFG_TUD_AUDIO_ENABLE_EP_IN
    tu_fifo_clear(&audio->ep_in_ff);
#endif

#if CFG_TUD_AUDIO_ENABLE_EP_OUT
    tu_fifo_clear(&audio->ep_out_ff);
#endif
  }
}

uint16_t audiod_open(uint8_t rhport, tusb_desc_interface_t const *itf_desc, uint16_t max_len) {
  (void) max_len;

  TU_VERIFY(TUSB_CLASS_AUDIO == itf_desc->bInterfaceClass &&
            AUDIO_SUBCLASS_CONTROL == itf_desc->bInterfaceSubClass);

  // Verify version is correct - this check can be omitted
  TU_VERIFY(itf_desc->bInterfaceProtocol == AUDIO_INT_PROTOCOL_CODE_V2);

  // Verify interrupt control EP is enabled if demanded by descriptor
  TU_ASSERT(itf_desc->bNumEndpoints <= 1);// 0 or 1 EPs are allowed
  if (itf_desc->bNumEndpoints == 1) {
    TU_ASSERT(CFG_TUD_AUDIO_ENABLE_INTERRUPT_EP);
  }

  // Alternate setting MUST be zero - this check can be omitted
  TU_VERIFY(itf_desc->bAlternateSetting == 0);

  // Find available audio driver interface
  uint8_t i;
  for (i = 0; i < CFG_TUD_AUDIO; i++) {
    if (!_audiod_fct[i].p_desc) {
      _audiod_fct[i].p_desc = (uint8_t const *) itf_desc;// Save pointer to AC descriptor which is by specification always the first one
      _audiod_fct[i].rhport = rhport;

      // Setup descriptor lengths
      switch (i) {
        case 0:
          _audiod_fct[i].desc_length = CFG_TUD_AUDIO_FUNC_1_DESC_LEN;
          break;
#if CFG_TUD_AUDIO > 1
        case 1:
          _audiod_fct[i].desc_length = CFG_TUD_AUDIO_FUNC_2_DESC_LEN;
          break;
#endif
#if CFG_TUD_AUDIO > 2
        case 2:
          _audiod_fct[i].desc_length = CFG_TUD_AUDIO_FUNC_3_DESC_LEN;
          break;
#endif
      }

#ifdef TUP_DCD_EDPT_ISO_ALLOC
      {
  #if CFG_TUD_AUDIO_ENABLE_EP_IN
        uint8_t ep_in = 0;
        uint16_t ep_in_size = 0;
  #endif

  #if CFG_TUD_AUDIO_ENABLE_EP_OUT
        uint8_t ep_out = 0;
        uint16_t ep_out_size = 0;
  #endif

  #if CFG_TUD_AUDIO_ENABLE_FEEDBACK_EP
        uint8_t ep_fb = 0;
  #endif
        uint8_t const *p_desc = _audiod_fct[i].p_desc;
        uint8_t const *p_desc_end = p_desc + _audiod_fct[i].desc_length - TUD_AUDIO_DESC_IAD_LEN;
        // Condition modified from p_desc < p_desc_end to prevent gcc>=12 strict-overflow warning
        while (p_desc_end - p_desc > 0) {
          if (tu_desc_type(p_desc) == TUSB_DESC_ENDPOINT) {
            tusb_desc_endpoint_t const *desc_ep = (tusb_desc_endpoint_t const *) p_desc;
            if (desc_ep->bmAttributes.xfer == TUSB_XFER_ISOCHRONOUS) {
  #if CFG_TUD_AUDIO_ENABLE_FEEDBACK_EP
              // Explicit feedback EP
              if (desc_ep->bmAttributes.usage == 1) {
                ep_fb = desc_ep->bEndpointAddress;
              }
  #endif
  #if CFG_TUD_AUDIO_ENABLE_EP_IN
              // Data or data with implicit feedback IN EP
              if (tu_edpt_dir(desc_ep->bEndpointAddress) == TUSB_DIR_IN
                  && (desc_ep->bmAttributes.usage == 0 || desc_ep->bmAttributes.usage == 2)) {
                ep_in = desc_ep->bEndpointAddress;
                ep_in_size = TU_MAX(tu_edpt_packet_size(desc_ep), ep_in_size);
              }
  #endif
  #if CFG_TUD_AUDIO_ENABLE_EP_OUT
              // Data OUT EP
              if (tu_edpt_dir(desc_ep->bEndpointAddress) == TUSB_DIR_OUT
                  && desc_ep->bmAttributes.usage == 0) {
                ep_out = desc_ep->bEndpointAddress;
                ep_out_size = TU_MAX(tu_edpt_packet_size(desc_ep), ep_out_size);
              }
  #endif
            }
          }

          p_desc = tu_desc_next(p_desc);
        }

  #if CFG_TUD_AUDIO_ENABLE_EP_IN
        if (ep_in) {
          usbd_edpt_iso_alloc(rhport, ep_in, ep_in_size);
        }
  #endif

  #if CFG_TUD_AUDIO_ENABLE_EP_OUT
        if (ep_out) {
          usbd_edpt_iso_alloc(rhport, ep_out, ep_out_size);
        }
  #endif

  #if CFG_TUD_AUDIO_ENABLE_FEEDBACK_EP
        if (ep_fb) {
          usbd_edpt_iso_alloc(rhport, ep_fb, 4);
        }
  #endif
      }
#endif// TUP_DCD_EDPT_ISO_ALLOC

#if CFG_TUD_AUDIO_ENABLE_EP_IN && CFG_TUD_AUDIO_EP_IN_FLOW_CONTROL
      {
        uint8_t const *p_desc = _audiod_fct[i].p_desc;
        uint8_t const *p_desc_end = p_desc + _audiod_fct[i].desc_length - TUD_AUDIO_DESC_IAD_LEN;
        // Condition modified from p_desc < p_desc_end to prevent gcc>=12 strict-overflow warning
        while (p_desc_end - p_desc > 0) {
          if (tu_desc_type(p_desc) == TUSB_DESC_ENDPOINT) {
            tusb_desc_endpoint_t const *desc_ep = (tusb_desc_endpoint_t const *) p_desc;
            if (desc_ep->bmAttributes.xfer == TUSB_XFER_ISOCHRONOUS) {
              // For data or data with implicit feedback IN EP
              if (tu_edpt_dir(desc_ep->bEndpointAddress) == TUSB_DIR_IN
                  && (desc_ep->bmAttributes.usage == 0 || desc_ep->bmAttributes.usage == 2)) {
                _audiod_fct[i].interval_tx = desc_ep->bInterval;
              }
            }
          } else if (tu_desc_type(p_desc) == TUSB_DESC_CS_INTERFACE && tu_desc_subtype(p_desc) == AUDIO_CS_AC_INTERFACE_OUTPUT_TERMINAL) {
            if (tu_unaligned_read16(p_desc + 4) == AUDIO_TERM_TYPE_USB_STREAMING) {
              _audiod_fct[i].bclock_id_tx = p_desc[8];
            }
          }
          p_desc = tu_desc_next(p_desc);
        }
      }
#endif// CFG_TUD_AUDIO_EP_IN_FLOW_CONTROL

#if CFG_TUD_AUDIO_ENABLE_INTERRUPT_EP
      {
        uint8_t const *p_desc = _audiod_fct[i].p_desc;
        uint8_t const *p_desc_end = p_desc + _audiod_fct[i].desc_length - TUD_AUDIO_DESC_IAD_LEN;
        // Condition modified from p_desc < p_desc_end to prevent gcc>=12 strict-overflow warning
        while (p_desc_end - p_desc > 0) {
          // For each endpoint
          if (tu_desc_type(p_desc) == TUSB_DESC_ENDPOINT) {
            tusb_desc_endpoint_t const *desc_ep = (tusb_desc_endpoint_t const *) p_desc;
            uint8_t const ep_addr = desc_ep->bEndpointAddress;
            // If endpoint is input-direction and interrupt-type
            if (tu_edpt_dir(ep_addr) == TUSB_DIR_IN && desc_ep->bmAttributes.xfer == TUSB_XFER_INTERRUPT) {
              // Store endpoint number and open endpoint
              _audiod_fct[i].ep_int = ep_addr;
              TU_ASSERT(usbd_edpt_open(_audiod_fct[i].rhport, desc_ep));
            }
          }
          p_desc = tu_desc_next(p_desc);
        }
      }
#endif

      _audiod_fct[i].mounted = true;
      break;
    }
  }

  // Verify we found a free one
  TU_ASSERT(i < CFG_TUD_AUDIO);

  // This is all we need so far - the EPs are setup by a later set_interface request (as per UAC2 specification)
  uint16_t drv_len = _audiod_fct[i].desc_length - TUD_AUDIO_DESC_IAD_LEN;// - TUD_AUDIO_DESC_IAD_LEN since tinyUSB already handles the IAD descriptor

  return drv_len;
}

static bool audiod_get_interface(uint8_t rhport, tusb_control_request_t const *p_request) {
  uint8_t const itf = tu_u16_low(p_request->wIndex);

  // Find index of audio streaming interface
  uint8_t func_id, idxItf;
  uint8_t const *dummy;

  TU_VERIFY(audiod_get_AS_interface_index_global(itf, &func_id, &idxItf, &dummy));
  TU_VERIFY(tud_control_xfer(rhport, p_request, &_audiod_fct[func_id].alt_setting[idxItf], 1));

  TU_LOG2("  Get itf: %u - current alt: %u\r\n", itf, _audiod_fct[func_id].alt_setting[idxItf]);

  return true;
}

static bool audiod_set_interface(uint8_t rhport, tusb_control_request_t const *p_request) {
  (void) rhport;

  // Here we need to do the following:

  // 1. Find the audio driver assigned to the given interface to be set
  // Since one audio driver interface has to be able to cover an unknown number of interfaces (AC, AS + its alternate settings), the best memory efficient way to solve this is to always search through the descriptors.
  // The audio driver is mapped to an audio function by a reference pointer to the corresponding AC interface of this audio function which serves as a starting point for searching

  // 2. Close EPs which are currently open
  // To do so it is not necessary to know the current active alternate interface since we already save the current EP addresses - we simply close them

  // 3. Open new EP

  uint8_t const itf = tu_u16_low(p_request->wIndex);
  uint8_t const alt = tu_u16_low(p_request->wValue);

  TU_LOG2("  Set itf: %u - alt: %u\r\n", itf, alt);

  // Find index of audio streaming interface and index of interface
  uint8_t func_id, idxItf;
  uint8_t const *p_desc;
  TU_VERIFY(audiod_get_AS_interface_index_global(itf, &func_id, &idxItf, &p_desc));

  audiod_function_t *audio = &_audiod_fct[func_id];

// Look if there is an EP to be closed - for this driver, there are only 3 possible EPs which may be closed (only AS related EPs can be closed, AC EP (if present) is always open)
#if CFG_TUD_AUDIO_ENABLE_EP_IN
  if (audio->ep_in_as_intf_num == itf) {
    audio->ep_in_as_intf_num = 0;
  #ifndef TUP_DCD_EDPT_ISO_ALLOC
    usbd_edpt_close(rhport, audio->ep_in);
  #endif

    // Clear FIFOs, since data is no longer valid
    tu_fifo_clear(&audio->ep_in_ff);

    // Invoke callback - can be used to stop data sampling
    TU_VERIFY(tud_audio_set_itf_close_EP_cb(rhport, p_request));

    audio->ep_in = 0;// Necessary?

  #if CFG_TUD_AUDIO_EP_IN_FLOW_CONTROL
    audio->packet_sz_tx[0] = 0;
    audio->packet_sz_tx[1] = 0;
    audio->packet_sz_tx[2] = 0;
  #endif
  }
#endif// CFG_TUD_AUDIO_ENABLE_EP_IN

#if CFG_TUD_AUDIO_ENABLE_EP_OUT
  if (audio->ep_out_as_intf_num == itf) {
    audio->ep_out_as_intf_num = 0;
  #ifndef TUP_DCD_EDPT_ISO_ALLOC
    usbd_edpt_close(rhport, audio->ep_out);
  #endif

    // Clear FIFOs, since data is no longer valid
    tu_fifo_clear(&audio->ep_out_ff);

    // Invoke callback - can be used to stop data sampling
    TU_VERIFY(tud_audio_set_itf_close_EP_cb(rhport, p_request));

    audio->ep_out = 0;// Necessary?

    // Close corresponding feedback EP
  #if CFG_TUD_AUDIO_ENABLE_FEEDBACK_EP
    #ifndef TUP_DCD_EDPT_ISO_ALLOC
    usbd_edpt_close(rhport, audio->ep_fb);
    #endif
    audio->ep_fb = 0;
    tu_memclr(&audio->feedback, sizeof(audio->feedback));
  #endif
  }
#endif// CFG_TUD_AUDIO_ENABLE_EP_OUT

  // Save current alternative interface setting
  audio->alt_setting[idxItf] = alt;

  // Open new EP if necessary - EPs are only to be closed or opened for AS interfaces - Look for AS interface with correct alternate interface
  // Get pointer at end
  uint8_t const *p_desc_end = audio->p_desc + audio->desc_length - TUD_AUDIO_DESC_IAD_LEN;

  // p_desc starts at required interface with alternate setting zero
  // Condition modified from p_desc < p_desc_end to prevent gcc>=12 strict-overflow warning
  while (p_desc_end - p_desc > 0) {
    // Find correct interface
    if (tu_desc_type(p_desc) == TUSB_DESC_INTERFACE && ((tusb_desc_interface_t const *) p_desc)->bInterfaceNumber == itf && ((tusb_desc_interface_t const *) p_desc)->bAlternateSetting == alt) {
#if CFG_TUD_AUDIO_ENABLE_EP_IN && CFG_TUD_AUDIO_EP_IN_FLOW_CONTROL
      uint8_t const *p_desc_parse_for_params = p_desc;
#endif
      // From this point forward follow the EP descriptors associated to the current alternate setting interface - Open EPs if necessary
      uint8_t foundEPs = 0, nEps = ((tusb_desc_interface_t const *) p_desc)->bNumEndpoints;
      // Condition modified from p_desc < p_desc_end to prevent gcc>=12 strict-overflow warning
      while (foundEPs < nEps && (p_desc_end - p_desc > 0)) {
        if (tu_desc_type(p_desc) == TUSB_DESC_ENDPOINT) {
          tusb_desc_endpoint_t const *desc_ep = (tusb_desc_endpoint_t const *) p_desc;
#ifdef TUP_DCD_EDPT_ISO_ALLOC
          TU_ASSERT(usbd_edpt_iso_activate(rhport, desc_ep));
#else
          TU_ASSERT(usbd_edpt_open(rhport, desc_ep));
#endif
          uint8_t const ep_addr = desc_ep->bEndpointAddress;

          //TODO: We need to set EP non busy since this is not taken care of right now in ep_close() - THIS IS A WORKAROUND!
          usbd_edpt_clear_stall(rhport, ep_addr);

#if CFG_TUD_AUDIO_ENABLE_EP_IN
<<<<<<< HEAD
          // Check if usage is data EP
          if (tu_edpt_dir(ep_addr) == TUSB_DIR_IN && desc_ep->bmAttributes.usage == 0x00) {
=======
          // For data or data with implicit feedback IN EP
          if (tu_edpt_dir(ep_addr) == TUSB_DIR_IN && (desc_ep->bmAttributes.usage == 0 || desc_ep->bmAttributes.usage == 2))
          {
>>>>>>> ea64300a
            // Save address
            audio->ep_in = ep_addr;
            audio->ep_in_as_intf_num = itf;
            audio->ep_in_sz = tu_edpt_packet_size(desc_ep);

            // If flow control is enabled, parse for the corresponding parameters - doing this here means only AS interfaces with EPs get scanned for parameters
  #if  CFG_TUD_AUDIO_EP_IN_FLOW_CONTROL
            audiod_parse_flow_control_params(audio, p_desc_parse_for_params);
  #endif
            // Schedule first transmit if alternate interface is not zero, as sample data is available a ZLP is loaded
  #if USE_LINEAR_BUFFER_TX
            TU_VERIFY(usbd_edpt_xfer(rhport, audio->ep_in, audio->lin_buf_in, 0));
  #else
            // Send everything in ISO EP FIFO
            TU_VERIFY(usbd_edpt_xfer_fifo(rhport, audio->ep_in, &audio->ep_in_ff, 0));
  #endif
          }
#endif// CFG_TUD_AUDIO_ENABLE_EP_IN

#if CFG_TUD_AUDIO_ENABLE_EP_OUT
          // Checking usage not necessary
          if (tu_edpt_dir(ep_addr) == TUSB_DIR_OUT) {
            // Save address
            audio->ep_out = ep_addr;
            audio->ep_out_as_intf_num = itf;
            audio->ep_out_sz = tu_edpt_packet_size(desc_ep);

            // Prepare for incoming data
  #if USE_LINEAR_BUFFER_RX
            TU_VERIFY(usbd_edpt_xfer(rhport, audio->ep_out, audio->lin_buf_out, audio->ep_out_sz), false);
  #else
            TU_VERIFY(usbd_edpt_xfer_fifo(rhport, audio->ep_out, &audio->ep_out_ff, audio->ep_out_sz), false);
  #endif
          }

  #if CFG_TUD_AUDIO_ENABLE_FEEDBACK_EP
          // Check if usage is explicit data feedback
          if (tu_edpt_dir(ep_addr) == TUSB_DIR_IN && desc_ep->bmAttributes.usage == 1) {
            audio->ep_fb = ep_addr;
            audio->feedback.frame_shift = desc_ep->bInterval - 1;
            // Schedule first feedback transmit
            audiod_fb_send(audio);
          }
  #endif
#endif// CFG_TUD_AUDIO_ENABLE_EP_OUT

          foundEPs += 1;
        }
        p_desc = tu_desc_next(p_desc);
      }

      TU_VERIFY(foundEPs == nEps);

      // Invoke one callback for a final set interface
      TU_VERIFY(tud_audio_set_itf_cb(rhport, p_request));

#if CFG_TUD_AUDIO_ENABLE_FEEDBACK_EP
      // Prepare feedback computation if endpoint is available
      if (audio->ep_fb != 0) {
        audio_feedback_params_t fb_param;

        tud_audio_feedback_params_cb(func_id, alt, &fb_param);
        audio->feedback.compute_method = fb_param.method;

        if (TUSB_SPEED_FULL == tud_speed_get())
          audio->feedback.format_correction = tud_audio_feedback_format_correction_cb(func_id);

        // Minimal/Maximum value in 16.16 format for full speed (1ms per frame) or high speed (125 us per frame)
        uint32_t const frame_div = (TUSB_SPEED_FULL == tud_speed_get()) ? 1000 : 8000;
        audio->feedback.min_value = ((fb_param.sample_freq - 1) / frame_div) << 16;
        audio->feedback.max_value = (fb_param.sample_freq / frame_div + 1) << 16;

        switch (fb_param.method) {
          case AUDIO_FEEDBACK_METHOD_FREQUENCY_FIXED:
          case AUDIO_FEEDBACK_METHOD_FREQUENCY_FLOAT:
          case AUDIO_FEEDBACK_METHOD_FREQUENCY_POWER_OF_2:
            audiod_set_fb_params_freq(audio, fb_param.sample_freq, fb_param.frequency.mclk_freq);
            break;

          case AUDIO_FEEDBACK_METHOD_FIFO_COUNT: {
            // Initialize the threshold level to half filled
            uint16_t fifo_lvl_thr = tu_fifo_depth(&audio->ep_out_ff) / 2;
            audio->feedback.compute.fifo_count.fifo_lvl_thr = fifo_lvl_thr;
            audio->feedback.compute.fifo_count.fifo_lvl_avg = ((uint32_t) fifo_lvl_thr) << 16;
            // Avoid 64bit division
            uint32_t nominal = ((fb_param.sample_freq / 100) << 16) / (frame_div / 100);
            audio->feedback.compute.fifo_count.nom_value = nominal;
            audio->feedback.compute.fifo_count.rate_const[0] = (uint16_t) ((audio->feedback.max_value - nominal) / fifo_lvl_thr);
            audio->feedback.compute.fifo_count.rate_const[1] = (uint16_t) ((nominal - audio->feedback.min_value) / fifo_lvl_thr);
            // On HS feedback is more sensitive since packet size can vary every MSOF, could cause instability
            if (tud_speed_get() == TUSB_SPEED_HIGH) {
              audio->feedback.compute.fifo_count.rate_const[0] /= 8;
              audio->feedback.compute.fifo_count.rate_const[1] /= 8;
            }
          } break;

          // nothing to do
          default:
            break;
        }
      }
#endif// CFG_TUD_AUDIO_ENABLE_FEEDBACK_EP

      // We are done - abort loop
      break;
    }

    // Moving forward
    p_desc = tu_desc_next(p_desc);
  }

#if CFG_TUD_AUDIO_ENABLE_FEEDBACK_EP
  // Disable SOF interrupt if no driver has any enabled feedback EP
  bool enable_sof = false;
  for (uint8_t i = 0; i < CFG_TUD_AUDIO; i++) {
    if (_audiod_fct[i].ep_fb != 0 &&
        (_audiod_fct[i].feedback.compute_method == AUDIO_FEEDBACK_METHOD_FREQUENCY_FIXED ||
         _audiod_fct[i].feedback.compute_method == AUDIO_FEEDBACK_METHOD_FREQUENCY_FLOAT ||
         _audiod_fct[i].feedback.compute_method == AUDIO_FEEDBACK_METHOD_FREQUENCY_POWER_OF_2)) {
      enable_sof = true;
      break;
    }
  }
  usbd_sof_enable(rhport, SOF_CONSUMER_AUDIO, enable_sof);
#endif

#if CFG_TUD_AUDIO_ENABLE_EP_IN && CFG_TUD_AUDIO_EP_IN_FLOW_CONTROL
  audiod_calc_tx_packet_sz(audio);
#endif

  tud_control_status(rhport, p_request);

  return true;
}

// Invoked when class request DATA stage is finished.
// return false to stall control EP (e.g Host send non-sense DATA)
static bool audiod_control_complete(uint8_t rhport, tusb_control_request_t const *p_request) {
  // Handle audio class specific set requests
  if (p_request->bmRequestType_bit.type == TUSB_REQ_TYPE_CLASS && p_request->bmRequestType_bit.direction == TUSB_DIR_OUT) {
    uint8_t func_id;

    switch (p_request->bmRequestType_bit.recipient) {
      case TUSB_REQ_RCPT_INTERFACE: {
        uint8_t itf = TU_U16_LOW(p_request->wIndex);
        uint8_t entityID = TU_U16_HIGH(p_request->wIndex);

        if (entityID != 0) {
          // Check if entity is present and get corresponding driver index
          TU_VERIFY(audiod_verify_entity_exists(itf, entityID, &func_id));

#if CFG_TUD_AUDIO_ENABLE_EP_IN && CFG_TUD_AUDIO_EP_IN_FLOW_CONTROL
          uint8_t ctrlSel = TU_U16_HIGH(p_request->wValue);
          if (_audiod_fct[func_id].bclock_id_tx == entityID && ctrlSel == AUDIO_CS_CTRL_SAM_FREQ && p_request->bRequest == AUDIO_CS_REQ_CUR) {
            _audiod_fct[func_id].sample_rate_tx = tu_unaligned_read32(_audiod_fct[func_id].ctrl_buf);
          }
#endif

          // Invoke callback
          return tud_audio_set_req_entity_cb(rhport, p_request, _audiod_fct[func_id].ctrl_buf);
        } else {
          // Find index of audio driver structure and verify interface really exists
          TU_VERIFY(audiod_verify_itf_exists(itf, &func_id));

          // Invoke callback
          return tud_audio_set_req_itf_cb(rhport, p_request, _audiod_fct[func_id].ctrl_buf);
        }
      } break;

      case TUSB_REQ_RCPT_ENDPOINT: {
        uint8_t ep = TU_U16_LOW(p_request->wIndex);

        // Check if entity is present and get corresponding driver index
        TU_VERIFY(audiod_verify_ep_exists(ep, &func_id));

        // Invoke callback
        return tud_audio_set_req_ep_cb(rhport, p_request, _audiod_fct[func_id].ctrl_buf);
      } break;
      // Unknown/Unsupported recipient
      default:
        TU_BREAKPOINT();
        return false;
    }
  }
  return true;
}

// Handle class control request
// return false to stall control endpoint (e.g unsupported request)
static bool audiod_control_request(uint8_t rhport, tusb_control_request_t const *p_request) {
  (void) rhport;

  // Handle standard requests - standard set requests usually have no data stage so we also handle set requests here
  if (p_request->bmRequestType_bit.type == TUSB_REQ_TYPE_STANDARD) {
    switch (p_request->bRequest) {
      case TUSB_REQ_GET_INTERFACE:
        return audiod_get_interface(rhport, p_request);

      case TUSB_REQ_SET_INTERFACE:
        return audiod_set_interface(rhport, p_request);

      case TUSB_REQ_CLEAR_FEATURE:
        return true;

      // Unknown/Unsupported request
      default:
        TU_BREAKPOINT();
        return false;
    }
  }

  // Handle class requests
  if (p_request->bmRequestType_bit.type == TUSB_REQ_TYPE_CLASS) {
    uint8_t itf = TU_U16_LOW(p_request->wIndex);
    uint8_t func_id;

    // Conduct checks which depend on the recipient
    switch (p_request->bmRequestType_bit.recipient) {
      case TUSB_REQ_RCPT_INTERFACE: {
        uint8_t entityID = TU_U16_HIGH(p_request->wIndex);

        // Verify if entity is present
        if (entityID != 0) {
          // Find index of audio driver structure and verify entity really exists
          TU_VERIFY(audiod_verify_entity_exists(itf, entityID, &func_id));

          // In case we got a get request invoke callback - callback needs to answer as defined in UAC2 specification page 89 - 5. Requests
          if (p_request->bmRequestType_bit.direction == TUSB_DIR_IN) {
            return tud_audio_get_req_entity_cb(rhport, p_request);
          }
        } else {
          // Find index of audio driver structure and verify interface really exists
          TU_VERIFY(audiod_verify_itf_exists(itf, &func_id));

          // In case we got a get request invoke callback - callback needs to answer as defined in UAC2 specification page 89 - 5. Requests
          if (p_request->bmRequestType_bit.direction == TUSB_DIR_IN) {
            return tud_audio_get_req_itf_cb(rhport, p_request);
          }
        }
      } break;

      case TUSB_REQ_RCPT_ENDPOINT: {
        uint8_t ep = TU_U16_LOW(p_request->wIndex);

        // Find index of audio driver structure and verify EP really exists
        TU_VERIFY(audiod_verify_ep_exists(ep, &func_id));

        // In case we got a get request invoke callback - callback needs to answer as defined in UAC2 specification page 89 - 5. Requests
        if (p_request->bmRequestType_bit.direction == TUSB_DIR_IN) {
          return tud_audio_get_req_ep_cb(rhport, p_request);
        }
      } break;

      // Unknown/Unsupported recipient
      default:
        TU_LOG2("  Unsupported recipient: %d\r\n", p_request->bmRequestType_bit.recipient);
        TU_BREAKPOINT();
        return false;
    }

    // If we end here, the received request is a set request - we schedule a receive for the data stage and return true here. We handle the rest later in audiod_control_complete() once the data stage was finished
    TU_VERIFY(tud_control_xfer(rhport, p_request, _audiod_fct[func_id].ctrl_buf, _audiod_fct[func_id].ctrl_buf_sz));
    return true;
  }

  // There went something wrong - unsupported control request type
  TU_BREAKPOINT();
  return false;
}

bool audiod_control_xfer_cb(uint8_t rhport, uint8_t stage, tusb_control_request_t const *request) {
  if (stage == CONTROL_STAGE_SETUP) {
    return audiod_control_request(rhport, request);
  } else if (stage == CONTROL_STAGE_DATA) {
    return audiod_control_complete(rhport, request);
  }

  return true;
}

bool audiod_xfer_cb(uint8_t rhport, uint8_t ep_addr, xfer_result_t result, uint32_t xferred_bytes) {
  (void) result;
  (void) xferred_bytes;

  #if CFG_TUD_AUDIO_ENABLE_INTERRUPT_EP
  // Search for interface belonging to given end point address and proceed as required
  for (uint8_t func_id = 0; func_id < CFG_TUD_AUDIO; func_id++) {
    audiod_function_t *audio = &_audiod_fct[func_id];

    // Data transmission of control interrupt finished
    if (audio->ep_int == ep_addr) {
      // According to USB2 specification, maximum payload of interrupt EP is 8 bytes on low speed, 64 bytes on full speed, and 1024 bytes on high speed (but only if an alternate interface other than 0 is used - see specification p. 49)
      // In case there is nothing to send we have to return a NAK - this is taken care of by PHY ???
      // In case of an erroneous transmission a retransmission is conducted - this is taken care of by PHY ???

      // I assume here, that things above are handled by PHY
      // All transmission is done - what remains to do is to inform job was completed

      tud_audio_int_xfer_cb(rhport);
      return true;
    }

  }
  #else
  (void) rhport;
  (void) ep_addr;
  #endif

  return false;
}

bool audiod_xfer_isr(uint8_t rhport, uint8_t ep_addr, xfer_result_t result, uint32_t xferred_bytes)
{
  (void) result;
  (void) xferred_bytes;

  // Search for interface belonging to given end point address and proceed as required
  for (uint8_t func_id = 0; func_id < CFG_TUD_AUDIO; func_id++)
  {
    audiod_function_t* audio = &_audiod_fct[func_id];

#if CFG_TUD_AUDIO_ENABLE_EP_IN

    // Data transmission of audio packet finished
    if (audio->ep_in == ep_addr && audio->alt_setting != 0)
    {
      // USB 2.0, section 5.6.4, third paragraph, states "An isochronous endpoint must specify its required bus access period. However, an isochronous endpoint must be prepared to handle poll rates faster than the one specified."
      // That paragraph goes on to say "An isochronous IN endpoint must return a zero-length packet whenever data is requested at a faster interval than the specified interval and data is not available."
      // This can only be solved reliably if we load a ZLP after every IN transmission since we can not say if the host requests samples earlier than we declared! Once all samples are collected we overwrite the loaded ZLP.

      // Check if there is data to load into EPs buffer - if not load it with ZLP
      // Be aware - we as a device are not able to know if the host polls for data with a faster rate as we stated this in the descriptors. Therefore we always have to put something into the EPs buffer. However, once we did that, there is no way of aborting this or replacing what we put into the buffer before!
      // This is the only place where we can fill something into the EPs buffer!

      // Load new data
      audiod_tx_xfer_isr(rhport, audio, (uint16_t) xferred_bytes);
      return true;
    }
#endif

#if CFG_TUD_AUDIO_ENABLE_EP_OUT
    // New audio packet received
    if (audio->ep_out == ep_addr)
    {
      audiod_rx_xfer_isr(rhport, audio, (uint16_t) xferred_bytes);
      return true;
    }
  #if CFG_TUD_AUDIO_ENABLE_FEEDBACK_EP
    // Transmission of feedback EP finished
    if (audio->ep_fb == ep_addr) {
      // Schedule a transmit with the new value if EP is not busy
      // Schedule next transmission - value is changed bytud_audio_n_fb_set() in the meantime or the old value gets sent
      audiod_fb_send(audio);
      return true;
    }
  #endif
#endif
  }

  return false;
}

#if CFG_TUD_AUDIO_ENABLE_EP_OUT && CFG_TUD_AUDIO_ENABLE_FEEDBACK_EP

static bool audiod_set_fb_params_freq(audiod_function_t *audio, uint32_t sample_freq, uint32_t mclk_freq) {
  // Check if frame interval is within sane limits
  // The interval value n_frames was taken from the descriptors within audiod_set_interface()

  // n_frames_min is ceil(2^10 * f_s / f_m) for full speed and ceil(2^13 * f_s / f_m) for high speed
  // this lower limit ensures the measures feedback value has sufficient precision
  uint32_t const k = (TUSB_SPEED_FULL == tud_speed_get()) ? 10 : 13;
  uint32_t const n_frame = (1UL << audio->feedback.frame_shift);

  if ((((1UL << k) * sample_freq / mclk_freq) + 1) > n_frame) {
    TU_LOG1("  UAC2 feedback interval too small\r\n");
    TU_BREAKPOINT();
    return false;
  }

  // Check if parameters really allow for a power of two division
  if ((mclk_freq % sample_freq) == 0 && tu_is_power_of_two(mclk_freq / sample_freq)) {
    audio->feedback.compute_method = AUDIO_FEEDBACK_METHOD_FREQUENCY_POWER_OF_2;
    audio->feedback.compute.power_of_2 = (uint8_t) (16 - (audio->feedback.frame_shift - 1) - tu_log2(mclk_freq / sample_freq));
  } else if (audio->feedback.compute_method == AUDIO_FEEDBACK_METHOD_FREQUENCY_FLOAT) {
    audio->feedback.compute.float_const = (float) sample_freq / (float) mclk_freq * (1UL << (16 - (audio->feedback.frame_shift - 1)));
  } else {
    audio->feedback.compute.fixed.sample_freq = sample_freq;
    audio->feedback.compute.fixed.mclk_freq = mclk_freq;
  }

  return true;
}

static void audiod_fb_fifo_count_update(audiod_function_t *audio, uint16_t lvl_new) {
  /* Low-pass (averaging) filter */
  uint32_t lvl = audio->feedback.compute.fifo_count.fifo_lvl_avg;
  lvl = (uint32_t) (((uint64_t) lvl * 63 + ((uint32_t) lvl_new << 16)) >> 6);
  audio->feedback.compute.fifo_count.fifo_lvl_avg = lvl;

  uint32_t const ff_lvl = lvl >> 16;
  uint16_t const ff_thr = audio->feedback.compute.fifo_count.fifo_lvl_thr;
  uint16_t const *rate = audio->feedback.compute.fifo_count.rate_const;

  uint32_t feedback;

  if (ff_lvl < ff_thr) {
    feedback = audio->feedback.compute.fifo_count.nom_value + (ff_thr - ff_lvl) * rate[0];
  } else {
    feedback = audio->feedback.compute.fifo_count.nom_value - (ff_lvl - ff_thr) * rate[1];
  }

  if (feedback > audio->feedback.max_value) feedback = audio->feedback.max_value;
  if (feedback < audio->feedback.min_value) feedback = audio->feedback.min_value;
  audio->feedback.value = feedback;
}

uint32_t tud_audio_feedback_update(uint8_t func_id, uint32_t cycles) {
  audiod_function_t *audio = &_audiod_fct[func_id];
  uint32_t feedback;

  switch (audio->feedback.compute_method) {
    case AUDIO_FEEDBACK_METHOD_FREQUENCY_POWER_OF_2:
      feedback = (cycles << audio->feedback.compute.power_of_2);
      break;

    case AUDIO_FEEDBACK_METHOD_FREQUENCY_FLOAT:
      feedback = (uint32_t) ((float) cycles * audio->feedback.compute.float_const);
      break;

    case AUDIO_FEEDBACK_METHOD_FREQUENCY_FIXED: {
      uint64_t fb64 = (((uint64_t) cycles) * audio->feedback.compute.fixed.sample_freq) << (16 - (audio->feedback.frame_shift - 1));
      feedback = (uint32_t) (fb64 / audio->feedback.compute.fixed.mclk_freq);
    } break;

    default:
      return 0;
  }

  // For Windows: https://docs.microsoft.com/en-us/windows-hardware/drivers/audio/usb-2-0-audio-drivers
  // The size of isochronous packets created by the device must be within the limits specified in FMT-2.0 section 2.3.1.1.
  // This means that the deviation of actual packet size from nominal size must not exceed +/- one audio slot
  // (audio slot = channel count samples).
  if (feedback > audio->feedback.max_value) feedback = audio->feedback.max_value;
  if (feedback < audio->feedback.min_value) feedback = audio->feedback.min_value;

  tud_audio_n_fb_set(func_id, feedback);

  return feedback;
}

bool tud_audio_n_fb_set(uint8_t func_id, uint32_t feedback) {
  TU_VERIFY(func_id < CFG_TUD_AUDIO && _audiod_fct[func_id].p_desc != NULL);

  _audiod_fct[func_id].feedback.value = feedback;

  return true;
}
#endif

TU_ATTR_FAST_FUNC void audiod_sof_isr(uint8_t rhport, uint32_t frame_count) {
  (void) rhport;
  (void) frame_count;

#if CFG_TUD_AUDIO_ENABLE_EP_OUT && CFG_TUD_AUDIO_ENABLE_FEEDBACK_EP
  // Determine feedback value - The feedback method is described in 5.12.4.2 of the USB 2.0 spec
  // Boiled down, the feedback value Ff = n_samples / (micro)frame.
  // Since an accuracy of less than 1 Sample / second is desired, at least n_frames = ceil(2^K * f_s / f_m) frames need to be measured, where K = 10 for full speed and K = 13 for high speed, f_s is the sampling frequency e.g. 48 kHz and f_m is the cpu clock frequency e.g. 100 MHz (or any other master clock whose clock count is available and locked to f_s)
  // The update interval in the (4.10.2.1) Feedback Endpoint Descriptor must be less or equal to 2^(K - P), where P = min( ceil(log2(f_m / f_s)), K)
  // feedback = n_cycles / n_frames * f_s / f_m in 16.16 format, where n_cycles are the number of main clock cycles within fb_n_frames

  // Iterate over audio functions and set feedback value
  for (uint8_t i = 0; i < CFG_TUD_AUDIO; i++) {
    audiod_function_t *audio = &_audiod_fct[i];

    if (audio->ep_fb != 0) {
      // HS shift need to be adjusted since SOF event is generated for frame only
      uint8_t const hs_adjust = (TUSB_SPEED_HIGH == tud_speed_get()) ? 3 : 0;
      uint32_t const interval = 1UL << (audio->feedback.frame_shift - hs_adjust);
      if (0 == (frame_count & (interval - 1))) {
        tud_audio_feedback_interval_isr(i, frame_count, audio->feedback.frame_shift);
      }
    }
  }
#endif// CFG_TUD_AUDIO_ENABLE_EP_OUT && CFG_TUD_AUDIO_ENABLE_FEEDBACK_EP
}

bool tud_audio_buffer_and_schedule_control_xfer(uint8_t rhport, tusb_control_request_t const *p_request, void *data, uint16_t len) {
  // Handles only sending of data not receiving
  if (p_request->bmRequestType_bit.direction == TUSB_DIR_OUT) return false;

  // Get corresponding driver index
  uint8_t func_id;
  uint8_t itf = TU_U16_LOW(p_request->wIndex);

  // Conduct checks which depend on the recipient
  switch (p_request->bmRequestType_bit.recipient) {
    case TUSB_REQ_RCPT_INTERFACE: {
      uint8_t entityID = TU_U16_HIGH(p_request->wIndex);

      // Verify if entity is present
      if (entityID != 0) {
        // Find index of audio driver structure and verify entity really exists
        TU_VERIFY(audiod_verify_entity_exists(itf, entityID, &func_id));
      } else {
        // Find index of audio driver structure and verify interface really exists
        TU_VERIFY(audiod_verify_itf_exists(itf, &func_id));
      }
    } break;

    case TUSB_REQ_RCPT_ENDPOINT: {
      uint8_t ep = TU_U16_LOW(p_request->wIndex);

      // Find index of audio driver structure and verify EP really exists
      TU_VERIFY(audiod_verify_ep_exists(ep, &func_id));
    } break;

    // Unknown/Unsupported recipient
    default:
      TU_LOG2("  Unsupported recipient: %d\r\n", p_request->bmRequestType_bit.recipient);
      TU_BREAKPOINT();
      return false;
  }

  // Crop length
  if (len > _audiod_fct[func_id].ctrl_buf_sz) len = _audiod_fct[func_id].ctrl_buf_sz;

  // Copy into buffer
  TU_VERIFY(0 == tu_memcpy_s(_audiod_fct[func_id].ctrl_buf, _audiod_fct[func_id].ctrl_buf_sz, data, (size_t) len));

#if CFG_TUD_AUDIO_ENABLE_EP_IN && CFG_TUD_AUDIO_EP_IN_FLOW_CONTROL
  // Find data for sampling_frequency_control
  if (p_request->bmRequestType_bit.type == TUSB_REQ_TYPE_CLASS && p_request->bmRequestType_bit.recipient == TUSB_REQ_RCPT_INTERFACE) {
    uint8_t entityID = TU_U16_HIGH(p_request->wIndex);
    uint8_t ctrlSel = TU_U16_HIGH(p_request->wValue);
    if (_audiod_fct[func_id].bclock_id_tx == entityID && ctrlSel == AUDIO_CS_CTRL_SAM_FREQ && p_request->bRequest == AUDIO_CS_REQ_CUR) {
      _audiod_fct[func_id].sample_rate_tx = tu_unaligned_read32(_audiod_fct[func_id].ctrl_buf);
    }
  }
#endif

  // Schedule transmit
  return tud_control_xfer(rhport, p_request, (void *) _audiod_fct[func_id].ctrl_buf, len);
}

// This helper function finds for a given audio function and AS interface number the index of the attached driver structure, the index of the interface in the audio function
// (e.g. the std. AS interface with interface number 15 is the first AS interface for the given audio function and thus gets index zero), and
// finally a pointer to the std. AS interface, where the pointer always points to the first alternate setting i.e. alternate interface zero.
static bool audiod_get_AS_interface_index(uint8_t itf, audiod_function_t *audio, uint8_t *idxItf, uint8_t const **pp_desc_int) {
  if (audio->p_desc) {
    // Get pointer at end
    uint8_t const *p_desc_end = audio->p_desc + audio->desc_length - TUD_AUDIO_DESC_IAD_LEN;

    // Advance past AC descriptors
    uint8_t const *p_desc = tu_desc_next(audio->p_desc);
    p_desc += ((audio_desc_cs_ac_interface_t const *) p_desc)->wTotalLength;

    uint8_t tmp = 0;
    // Condition modified from p_desc < p_desc_end to prevent gcc>=12 strict-overflow warning
    while (p_desc_end - p_desc > 0) {
      // We assume the number of alternate settings is increasing thus we return the index of alternate setting zero!
      if (tu_desc_type(p_desc) == TUSB_DESC_INTERFACE && ((tusb_desc_interface_t const *) p_desc)->bAlternateSetting == 0) {
        if (((tusb_desc_interface_t const *) p_desc)->bInterfaceNumber == itf) {
          *idxItf = tmp;
          *pp_desc_int = p_desc;
          return true;
        }
        // Increase index, bytes read, and pointer
        tmp++;
      }
      p_desc = tu_desc_next(p_desc);
    }
  }
  return false;
}

// This helper function finds for a given AS interface number the index of the attached driver structure, the index of the interface in the audio function
// (e.g. the std. AS interface with interface number 15 is the first AS interface for the given audio function and thus gets index zero), and
// finally a pointer to the std. AS interface, where the pointer always points to the first alternate setting i.e. alternate interface zero.
static bool audiod_get_AS_interface_index_global(uint8_t itf, uint8_t *func_id, uint8_t *idxItf, uint8_t const **pp_desc_int) {
  // Loop over audio driver interfaces
  uint8_t i;
  for (i = 0; i < CFG_TUD_AUDIO; i++) {
    if (audiod_get_AS_interface_index(itf, &_audiod_fct[i], idxItf, pp_desc_int)) {
      *func_id = i;
      return true;
    }
  }

  return false;
}

// Verify an entity with the given ID exists and returns also the corresponding driver index
static bool audiod_verify_entity_exists(uint8_t itf, uint8_t entityID, uint8_t *func_id) {
  uint8_t i;
  for (i = 0; i < CFG_TUD_AUDIO; i++) {
    // Look for the correct driver by checking if the unique standard AC interface number fits
    if (_audiod_fct[i].p_desc && ((tusb_desc_interface_t const *) _audiod_fct[i].p_desc)->bInterfaceNumber == itf) {
      // Get pointers after class specific AC descriptors and end of AC descriptors - entities are defined in between
      uint8_t const *p_desc = tu_desc_next(_audiod_fct[i].p_desc);// Points to CS AC descriptor
      uint8_t const *p_desc_end = ((audio_desc_cs_ac_interface_t const *) p_desc)->wTotalLength + p_desc;
      p_desc = tu_desc_next(p_desc);// Get past CS AC descriptor

      // Condition modified from p_desc < p_desc_end to prevent gcc>=12 strict-overflow warning
      while (p_desc_end - p_desc > 0) {
        if (p_desc[3] == entityID)// Entity IDs are always at offset 3
        {
          *func_id = i;
          return true;
        }
        p_desc = tu_desc_next(p_desc);
      }
    }
  }
  return false;
}

static bool audiod_verify_itf_exists(uint8_t itf, uint8_t *func_id) {
  uint8_t i;
  for (i = 0; i < CFG_TUD_AUDIO; i++) {
    if (_audiod_fct[i].p_desc) {
      // Get pointer at beginning and end
      uint8_t const *p_desc = _audiod_fct[i].p_desc;
      uint8_t const *p_desc_end = _audiod_fct[i].p_desc + _audiod_fct[i].desc_length - TUD_AUDIO_DESC_IAD_LEN;
      // Condition modified from p_desc < p_desc_end to prevent gcc>=12 strict-overflow warning
      while (p_desc_end - p_desc > 0) {
        if (tu_desc_type(p_desc) == TUSB_DESC_INTERFACE && ((tusb_desc_interface_t const *) _audiod_fct[i].p_desc)->bInterfaceNumber == itf) {
          *func_id = i;
          return true;
        }
        p_desc = tu_desc_next(p_desc);
      }
    }
  }
  return false;
}

static bool audiod_verify_ep_exists(uint8_t ep, uint8_t *func_id) {
  uint8_t i;
  for (i = 0; i < CFG_TUD_AUDIO; i++) {
    if (_audiod_fct[i].p_desc) {
      // Get pointer at end
      uint8_t const *p_desc_end = _audiod_fct[i].p_desc + _audiod_fct[i].desc_length;

      // Advance past AC descriptors - EP we look for are streaming EPs
      uint8_t const *p_desc = tu_desc_next(_audiod_fct[i].p_desc);
      p_desc += ((audio_desc_cs_ac_interface_t const *) p_desc)->wTotalLength;

      // Condition modified from p_desc < p_desc_end to prevent gcc>=12 strict-overflow warning
      while (p_desc_end - p_desc > 0) {
        if (tu_desc_type(p_desc) == TUSB_DESC_ENDPOINT && ((tusb_desc_endpoint_t const *) p_desc)->bEndpointAddress == ep) {
          *func_id = i;
          return true;
        }
        p_desc = tu_desc_next(p_desc);
      }
    }
  }
  return false;
}

#if CFG_TUD_AUDIO_ENABLE_EP_IN && CFG_TUD_AUDIO_EP_IN_FLOW_CONTROL
static void audiod_parse_flow_control_params(audiod_function_t *audio, uint8_t const *p_desc) {

  p_desc = tu_desc_next(p_desc);// Exclude standard AS interface descriptor of current alternate interface descriptor

  // Look for a Class-Specific AS Interface Descriptor(4.9.2) to verify format type and format and also to get number of physical channels
  if (tu_desc_type(p_desc) == TUSB_DESC_CS_INTERFACE && tu_desc_subtype(p_desc) == AUDIO_CS_AS_INTERFACE_AS_GENERAL) {
    audio->n_channels_tx = ((audio_desc_cs_as_interface_t const *) p_desc)->bNrChannels;
    audio->format_type_tx = (audio_format_type_t) (((audio_desc_cs_as_interface_t const *) p_desc)->bFormatType);
    // Look for a Type I Format Type Descriptor(2.3.1.6 - Audio Formats)
    p_desc = tu_desc_next(p_desc);
    if (tu_desc_type(p_desc) == TUSB_DESC_CS_INTERFACE && tu_desc_subtype(p_desc) == AUDIO_CS_AS_INTERFACE_FORMAT_TYPE && ((audio_desc_type_I_format_t const *) p_desc)->bFormatType == AUDIO_FORMAT_TYPE_I) {
      audio->n_bytes_per_sample_tx = ((audio_desc_type_I_format_t const *) p_desc)->bSubslotSize;
    }
  }
}

static bool audiod_calc_tx_packet_sz(audiod_function_t *audio) {
  TU_VERIFY(audio->format_type_tx == AUDIO_FORMAT_TYPE_I);
  TU_VERIFY(audio->n_channels_tx);
  TU_VERIFY(audio->n_bytes_per_sample_tx);
  TU_VERIFY(audio->interval_tx);
  TU_VERIFY(audio->sample_rate_tx);

  const uint8_t interval = (tud_speed_get() == TUSB_SPEED_FULL) ? audio->interval_tx : 1 << (audio->interval_tx - 1);

  const uint16_t sample_normimal = (uint16_t) (audio->sample_rate_tx * interval / ((tud_speed_get() == TUSB_SPEED_FULL) ? 1000 : 8000));
  const uint16_t sample_reminder = (uint16_t) (audio->sample_rate_tx * interval % ((tud_speed_get() == TUSB_SPEED_FULL) ? 1000 : 8000));

  const uint16_t packet_sz_tx_min = (uint16_t) ((sample_normimal - 1) * audio->n_channels_tx * audio->n_bytes_per_sample_tx);
  const uint16_t packet_sz_tx_norm = (uint16_t) (sample_normimal * audio->n_channels_tx * audio->n_bytes_per_sample_tx);
  const uint16_t packet_sz_tx_max = (uint16_t) ((sample_normimal + 1) * audio->n_channels_tx * audio->n_bytes_per_sample_tx);

  // Endpoint size must larger than packet size
  TU_ASSERT(packet_sz_tx_max <= audio->ep_in_sz);

  // Frmt20.pdf 2.3.1.1 USB Packets
  if (sample_reminder) {
    // All virtual frame packets must either contain INT(nav) audio slots (small VFP) or INT(nav)+1 (large VFP) audio slots
    audio->packet_sz_tx[0] = packet_sz_tx_norm;
    audio->packet_sz_tx[1] = packet_sz_tx_norm;
    audio->packet_sz_tx[2] = packet_sz_tx_max;
  } else {
    // In the case where nav = INT(nav), ni may vary between INT(nav)-1 (small VFP), INT(nav)
    // (medium VFP) and INT(nav)+1 (large VFP).
    audio->packet_sz_tx[0] = packet_sz_tx_min;
    audio->packet_sz_tx[1] = packet_sz_tx_norm;
    audio->packet_sz_tx[2] = packet_sz_tx_max;
  }

  return true;
}

static uint16_t audiod_tx_packet_size(const uint16_t *norminal_size, uint16_t data_count, uint16_t fifo_depth, uint16_t max_depth) {
  // Flow control need a FIFO size of at least 4*Navg
  if (norminal_size[1] && norminal_size[1] <= fifo_depth * 4) {
    // Use blackout to prioritize normal size packet
    static int ctrl_blackout = 0;
    uint16_t packet_size;
    uint16_t slot_size = norminal_size[2] - norminal_size[1];
    if (data_count < norminal_size[0]) {
      // If you get here frequently, then your I2S clock deviation is too big !
      packet_size = 0;
    } else if (data_count < fifo_depth / 2 - slot_size && !ctrl_blackout) {
      packet_size = norminal_size[0];
      ctrl_blackout = 10;
    } else if (data_count > fifo_depth / 2 + slot_size && !ctrl_blackout) {
      packet_size = norminal_size[2];
      if (norminal_size[0] == norminal_size[1]) {
        // nav > INT(nav), eg. 44.1k, 88.2k
        ctrl_blackout = 0;
      } else {
        // nav = INT(nav), eg. 48k, 96k
        ctrl_blackout = 10;
      }
    } else {
      packet_size = norminal_size[1];
      if (ctrl_blackout) {
        ctrl_blackout--;
      }
    }
    // Normally this cap is not necessary
    return tu_min16(packet_size, max_depth);
  } else {
    return tu_min16(data_count, max_depth);
  }
}

#endif

// No security checks here - internal function only which should always succeed
static uint8_t audiod_get_audio_fct_idx(audiod_function_t *audio) {
  for (uint8_t cnt = 0; cnt < CFG_TUD_AUDIO; cnt++) {
    if (&_audiod_fct[cnt] == audio) return cnt;
  }
  return 0;
}

#endif // (CFG_TUD_ENABLED && CFG_TUD_AUDIO)<|MERGE_RESOLUTION|>--- conflicted
+++ resolved
@@ -109,14 +109,14 @@
 
 // Put swap buffer in USB section only if necessary
 #if USE_LINEAR_BUFFER
-  #define IN_SW_BUF_MEM_ATTR
+  #define IN_SW_BUF_MEM_ATTR TU_ATTR_ALIGNED(4)
 #else
-  #define IN_SW_BUF_MEM_ATTR CFG_TUD_MEM_SECTION
+  #define IN_SW_BUF_MEM_ATTR CFG_TUD_MEM_SECTION CFG_TUD_MEM_ALIGN
 #endif
 #if USE_LINEAR_BUFFER
-  #define OUT_SW_BUF_MEM_ATTR
+  #define OUT_SW_BUF_MEM_ATTR TU_ATTR_ALIGNED(4)
 #else
-  #define OUT_SW_BUF_MEM_ATTR CFG_TUD_MEM_SECTION
+  #define OUT_SW_BUF_MEM_ATTR CFG_TUD_MEM_SECTION CFG_TUD_MEM_ALIGN
 #endif
 
 // EP IN software buffers
@@ -1145,14 +1145,9 @@
           usbd_edpt_clear_stall(rhport, ep_addr);
 
 #if CFG_TUD_AUDIO_ENABLE_EP_IN
-<<<<<<< HEAD
-          // Check if usage is data EP
-          if (tu_edpt_dir(ep_addr) == TUSB_DIR_IN && desc_ep->bmAttributes.usage == 0x00) {
-=======
           // For data or data with implicit feedback IN EP
           if (tu_edpt_dir(ep_addr) == TUSB_DIR_IN && (desc_ep->bmAttributes.usage == 0 || desc_ep->bmAttributes.usage == 2))
           {
->>>>>>> ea64300a
             // Save address
             audio->ep_in = ep_addr;
             audio->ep_in_as_intf_num = itf;
