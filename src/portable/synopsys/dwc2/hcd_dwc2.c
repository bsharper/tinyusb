/*
 * The MIT License (MIT)
 *
 * Copyright (c) 2024 Ha Thach (tinyusb.org)
 *
 * Permission is hereby granted, free of charge, to any person obtaining a copy
 * of this software and associated documentation files (the "Software"), to deal
 * in the Software without restriction, including without limitation the rights
 * to use, copy, modify, merge, publish, distribute, sublicense, and/or sell
 * copies of the Software, and to permit persons to whom the Software is
 * furnished to do so, subject to the following conditions:
 *
 * The above copyright notice and this permission notice shall be included in
 * all copies or substantial portions of the Software.
 *
 * THE SOFTWARE IS PROVIDED "AS IS", WITHOUT WARRANTY OF ANY KIND, EXPRESS OR
 * IMPLIED, INCLUDING BUT NOT LIMITED TO THE WARRANTIES OF MERCHANTABILITY,
 * FITNESS FOR A PARTICULAR PURPOSE AND NONINFRINGEMENT. IN NO EVENT SHALL THE
 * AUTHORS OR COPYRIGHT HOLDERS BE LIABLE FOR ANY CLAIM, DAMAGES OR OTHER
 * LIABILITY, WHETHER IN AN ACTION OF CONTRACT, TORT OR OTHERWISE, ARISING FROM,
 * OUT OF OR IN CONNECTION WITH THE SOFTWARE OR THE USE OR OTHER DEALINGS IN
 * THE SOFTWARE.
 *
 * This file is part of the TinyUSB stack.
 */

#include "tusb_option.h"

#if CFG_TUH_ENABLED && defined(TUP_USBIP_DWC2) && !CFG_TUH_MAX3421

#if !(CFG_TUH_DWC2_SLAVE_ENABLE || CFG_TUH_DWC2_DMA_ENABLE)
#error DWC2 require either CFG_TUH_DWC2_SLAVE_ENABLE or CFG_TUH_DWC2_DMA_ENABLE to be enabled
#endif

// Debug level for DWC2
#define DWC2_DEBUG    2

#include "host/hcd.h"
#include "host/usbh.h"
#include "dwc2_common.h"

// Max number of endpoints application can open, can be larger than DWC2_CHANNEL_COUNT_MAX
#ifndef CFG_TUH_DWC2_ENDPOINT_MAX
#define CFG_TUH_DWC2_ENDPOINT_MAX 16
#endif

#define DWC2_CHANNEL_COUNT_MAX    16 // absolute max channel count
TU_VERIFY_STATIC(CFG_TUH_DWC2_ENDPOINT_MAX <= 255, "currently only use 8-bit for index");

enum {
  HPRT_W1_MASK = HPRT_CONN_DETECT | HPRT_ENABLE | HPRT_ENABLE_CHANGE | HPRT_OVER_CURRENT_CHANGE | HPRT_SUSPEND
};

enum {
  HCD_XFER_ERROR_MAX = 3
};

enum {
  HCD_XFER_PERIOD_SPLIT_NYET_MAX = 3
};

//--------------------------------------------------------------------
//
//--------------------------------------------------------------------

// Host driver struct for each opened endpoint
typedef struct {
  union {
    uint32_t hcchar;
    dwc2_channel_char_t hcchar_bm;
  };
  union {
    uint32_t hcsplt;
    dwc2_channel_split_t hcsplt_bm;
  };

  struct TU_ATTR_PACKED {
    uint32_t uframe_interval : 18; // micro-frame interval
    uint32_t speed           : 2;
    uint32_t next_pid        : 2; // PID for next transfer
    uint32_t next_do_ping    : 1; // Do PING for next transfer if possible (highspeed OUT)
    // uint32_t : 9;
  };

  uint32_t uframe_countdown; // micro-frame count down to transfer for periodic, only need 18-bit

  uint8_t* buffer;
  uint16_t buflen;
} hcd_endpoint_t;

// Additional info for each channel when it is active
typedef struct {
  volatile bool allocated;
  uint8_t ep_id;
  struct TU_ATTR_PACKED {
    uint8_t err_count : 3;
    uint8_t period_split_nyet_count : 3;
    uint8_t halted_nyet : 1;
<<<<<<< HEAD
    uint8_t halted_sof_schedule : 1;
    uint8_t closing : 1; // closing channel
=======
>>>>>>> 1a783b35
  };
  uint8_t result;

  uint16_t xferred_bytes;  // bytes that accumulate transferred though USB bus for the whole hcd_edpt_xfer(), which can
                           // be composed of multiple channel_xfer_start() (retry with NAK/NYET)
  uint16_t fifo_bytes;     // bytes written/read from/to FIFO (may not be transferred on USB bus).
} hcd_xfer_t;

typedef struct {
  hcd_xfer_t xfer[DWC2_CHANNEL_COUNT_MAX];
  hcd_endpoint_t edpt[CFG_TUH_DWC2_ENDPOINT_MAX];
} hcd_data_t;

hcd_data_t _hcd_data;

//--------------------------------------------------------------------
//
//--------------------------------------------------------------------
TU_ATTR_ALWAYS_INLINE static inline uint8_t dwc2_channel_count(const dwc2_regs_t* dwc2) {
  const dwc2_ghwcfg2_t ghwcfg2 = {.value = dwc2->ghwcfg2};
  return tu_min8(ghwcfg2.num_host_ch + 1, DWC2_CHANNEL_COUNT_MAX);
}

TU_ATTR_ALWAYS_INLINE static inline tusb_speed_t hprt_speed_get(dwc2_regs_t* dwc2) {
  tusb_speed_t speed;
  const dwc2_hprt_t hprt = {.value = dwc2->hprt};
  switch(hprt.speed) {
    case HPRT_SPEED_HIGH: speed = TUSB_SPEED_HIGH; break;
    case HPRT_SPEED_FULL: speed = TUSB_SPEED_FULL; break;
    case HPRT_SPEED_LOW : speed = TUSB_SPEED_LOW ; break;
    default:
      speed = TUSB_SPEED_INVALID;
      TU_BREAKPOINT();
    break;
  }
  return speed;
}

TU_ATTR_ALWAYS_INLINE static inline bool dma_host_enabled(const dwc2_regs_t* dwc2) {
  (void) dwc2;
  // Internal DMA only
  const dwc2_ghwcfg2_t ghwcfg2 = {.value = dwc2->ghwcfg2};
  return CFG_TUH_DWC2_DMA_ENABLE && ghwcfg2.arch == GHWCFG2_ARCH_INTERNAL_DMA;
}

#if CFG_TUH_MEM_DCACHE_ENABLE
bool hcd_dcache_clean(const void* addr, uint32_t data_size) {
  TU_VERIFY(addr && data_size);
  return dwc2_dcache_clean(addr, data_size);
}

bool hcd_dcache_invalidate(const void* addr, uint32_t data_size) {
  TU_VERIFY(addr && data_size);
  return dwc2_dcache_invalidate(addr, data_size);
}

bool hcd_dcache_clean_invalidate(const void* addr, uint32_t data_size) {
  TU_VERIFY(addr && data_size);
  return dwc2_dcache_clean_invalidate(addr, data_size);
}
#endif

// Allocate a channel for new transfer
TU_ATTR_ALWAYS_INLINE static inline uint8_t channel_alloc(dwc2_regs_t* dwc2) {
  const uint8_t max_channel = dwc2_channel_count(dwc2);
  for (uint8_t ch_id = 0; ch_id < max_channel; ch_id++) {
    hcd_xfer_t* xfer = &_hcd_data.xfer[ch_id];
    if (!xfer->allocated) {
      tu_memclr(xfer, sizeof(hcd_xfer_t));
      xfer->allocated = true;
      return ch_id;
    }
  }
  return TUSB_INDEX_INVALID_8;
}

// Check if is periodic (interrupt/isochronous)
TU_ATTR_ALWAYS_INLINE static inline bool channel_is_periodic(uint32_t hcchar) {
  const dwc2_channel_char_t hcchar_bm = {.value = hcchar};
  return hcchar_bm.ep_type == HCCHAR_EPTYPE_INTERRUPT || hcchar_bm.ep_type == HCCHAR_EPTYPE_ISOCHRONOUS;
}

TU_ATTR_ALWAYS_INLINE static inline uint8_t req_queue_avail(const dwc2_regs_t* dwc2, bool is_period) {
  if (is_period) {
    const dwc2_hptxsts_t hptxsts = {.value = dwc2->hptxsts};
    return hptxsts.req_queue_available;
  } else {
    const dwc2_hnptxsts_t hnptxsts = {.value = dwc2->hnptxsts};
    return hnptxsts.req_queue_available;
  }
}

TU_ATTR_ALWAYS_INLINE static inline void channel_dealloc(dwc2_regs_t* dwc2, uint8_t ch_id) {
  hcd_xfer_t* xfer = &_hcd_data.xfer[ch_id];
  xfer->allocated = false;
  dwc2->haintmsk &= ~TU_BIT(ch_id);
}

TU_ATTR_ALWAYS_INLINE static inline bool channel_disable(const dwc2_regs_t* dwc2, dwc2_channel_t* channel) {
  // disable also require request queue
  TU_ASSERT(req_queue_avail(dwc2, channel_is_periodic(channel->hcchar)));
  channel->hcintmsk |= HCINT_HALTED;
  channel->hcchar |= HCCHAR_CHDIS | HCCHAR_CHENA; // must set both CHDIS and CHENA
  return true;
}

// attempt to send IN token to receive data
TU_ATTR_ALWAYS_INLINE static inline bool channel_send_in_token(const dwc2_regs_t* dwc2, dwc2_channel_t* channel) {
  TU_ASSERT(req_queue_avail(dwc2, channel_is_periodic(channel->hcchar)));
  channel->hcchar |= HCCHAR_CHENA;
  return true;
}

// Find currently enabled channel. Note: EP0 is bidirectional
TU_ATTR_ALWAYS_INLINE static inline uint8_t channel_find_enabled(dwc2_regs_t* dwc2, uint8_t dev_addr, uint8_t ep_num, uint8_t ep_dir) {
  const uint8_t max_channel = dwc2_channel_count(dwc2);
  for (uint8_t ch_id = 0; ch_id < max_channel; ch_id++) {
    if (_hcd_data.xfer[ch_id].allocated) {
      const dwc2_channel_char_t hcchar = {.value = dwc2->channel[ch_id].hcchar};
      if (hcchar.dev_addr == dev_addr && hcchar.ep_num == ep_num && (ep_num == 0 || hcchar.ep_dir == ep_dir)) {
        return ch_id;
      }
    }
  }
  return TUSB_INDEX_INVALID_8;
}


// Allocate a new endpoint
TU_ATTR_ALWAYS_INLINE static inline uint8_t edpt_alloc(void) {
  for (uint32_t i = 0; i < CFG_TUH_DWC2_ENDPOINT_MAX; i++) {
    hcd_endpoint_t* edpt = &_hcd_data.edpt[i];
    if (edpt->hcchar_bm.enable == 0) {
      tu_memclr(edpt, sizeof(hcd_endpoint_t));
      edpt->hcchar_bm.enable = 1;
      return i;
    }
  }
  return TUSB_INDEX_INVALID_8;
}

// Find a endpoint that is opened previously with hcd_edpt_open()
// Note: EP0 is bidirectional
TU_ATTR_ALWAYS_INLINE static inline uint8_t edpt_find_opened(uint8_t dev_addr, uint8_t ep_num, uint8_t ep_dir) {
  for (uint8_t i = 0; i < (uint8_t)CFG_TUH_DWC2_ENDPOINT_MAX; i++) {
    const dwc2_channel_char_t* hcchar_bm = &_hcd_data.edpt[i].hcchar_bm;
    if (hcchar_bm->enable && hcchar_bm->dev_addr == dev_addr &&
        hcchar_bm->ep_num == ep_num && (ep_num == 0 || hcchar_bm->ep_dir == ep_dir)) {
      return i;
    }
  }
  return TUSB_INDEX_INVALID_8;
}

TU_ATTR_ALWAYS_INLINE static inline uint16_t cal_packet_count(uint16_t len, uint16_t ep_size) {
  if (len == 0) {
    return 1;
  } else {
    return tu_div_ceil(len, ep_size);
  }
}

TU_ATTR_ALWAYS_INLINE static inline uint8_t cal_next_pid(uint8_t pid, uint8_t packet_count) {
  if (packet_count & 0x01) {
    return pid ^ 0x02; // toggle DATA0 and DATA1
  } else {
    return pid;
  }
}

//--------------------------------------------------------------------
//
//--------------------------------------------------------------------

/* USB Data FIFO Layout

  The FIFO is split up into
  - EPInfo: for storing DMA metadata (check dcd_dwc2.c for more details)
  - 1 RX FIFO: for receiving data
  - 1 TX FIFO for non-periodic (NPTX)
  - 1 TX FIFO for periodic (PTX)

  We allocated TX FIFO from top to bottom (using top pointer), this to allow the RX FIFO to grow dynamically which is
  possible since the free space is located between the RX and TX FIFOs.

   ----------------- ep_fifo_size
  |    HCDMAn    |
  |--------------|-- gdfifocfg.EPINFOBASE (max is ghwcfg3.dfifo_depth)
  | Non-Periodic |
  |   TX FIFO    |
  |--------------|--- GNPTXFSIZ.addr (fixed size)
  |   Periodic   |
  |   TX FIFO    |
  |--------------|--- HPTXFSIZ.addr (expandable downward)
  |    FREE      |
  |              |
  |--------------|-- GRXFSIZ (expandable upward)
  |  RX FIFO     |
  ---------------- 0
*/

/* Programming Guide 2.1.2 FIFO RAM allocation
 * RX
 * - Largest-EPsize/4 + 2 (status info). recommended x2 if high bandwidth or multiple ISO are used.
 * - 2 for transfer complete and channel halted status
 * - 1 for each Control/Bulk out endpoint to Handle NAK/NYET (i.e max is number of host channel)
 *
 * TX non-periodic (NPTX)
 * - At least largest-EPsize/4, recommended x2
 *
 * TX periodic (PTX)
 * - At least largest-EPsize*MulCount/4 (MulCount up to 3 for high-bandwidth ISO/interrupt)
*/
static void dfifo_host_init(uint8_t rhport) {
  const dwc2_controller_t* dwc2_controller = &_dwc2_controller[rhport];
  dwc2_regs_t* dwc2 = DWC2_REG(rhport);
  const dwc2_ghwcfg2_t ghwcfg2 = {.value = dwc2->ghwcfg2};

  // Scatter/Gather DMA mode is not yet supported. Buffer DMA only need 1 words per channel
  const bool is_dma = dma_host_enabled(dwc2);
  uint16_t dfifo_top = dwc2_controller->ep_fifo_size/4;
  if (is_dma) {
    dfifo_top -= ghwcfg2.num_host_ch;
  }

  // fixed allocation for now, improve later:
    // - ptx_largest is limited to 256 for FS since most FS core only has 1024 bytes total
  bool is_highspeed = dwc2_core_is_highspeed(dwc2, TUSB_ROLE_HOST);
  uint32_t nptx_largest = is_highspeed ? TUSB_EPSIZE_BULK_HS/4 : TUSB_EPSIZE_BULK_FS/4;
  uint32_t ptx_largest = is_highspeed ? TUSB_EPSIZE_ISO_HS_MAX/4 : 256/4;

  uint16_t nptxfsiz = 2 * nptx_largest;
  uint16_t rxfsiz = 2 * (ptx_largest + 2) + ghwcfg2.num_host_ch;
  TU_ASSERT(dfifo_top >= (nptxfsiz + rxfsiz),);
  uint16_t ptxfsiz = dfifo_top - (nptxfsiz + rxfsiz);

  dwc2->gdfifocfg = (dfifo_top << GDFIFOCFG_EPINFOBASE_SHIFT) | dfifo_top;

  dfifo_top -= rxfsiz;
  dwc2->grxfsiz = rxfsiz;

  dfifo_top -= nptxfsiz;
  dwc2->gnptxfsiz = tu_u32_from_u16(nptxfsiz, dfifo_top);

  dfifo_top -= ptxfsiz;
  dwc2->hptxfsiz = tu_u32_from_u16(ptxfsiz, dfifo_top);
}

//--------------------------------------------------------------------+
// Controller API
//--------------------------------------------------------------------+

// optional hcd configuration, called by tuh_configure()
bool hcd_configure(uint8_t rhport, uint32_t cfg_id, const void* cfg_param) {
  (void) rhport;
  (void) cfg_id;
  (void) cfg_param;

  return true;
}

// Initialize controller to host mode
bool hcd_init(uint8_t rhport, const tusb_rhport_init_t* rh_init) {
  (void) rh_init;
  dwc2_regs_t* dwc2 = DWC2_REG(rhport);

  tu_memclr(&_hcd_data, sizeof(_hcd_data));

  // Core Initialization
  const bool is_highspeed = dwc2_core_is_highspeed(dwc2, TUSB_ROLE_HOST);
  const bool is_dma = dma_host_enabled(dwc2);
  TU_ASSERT(dwc2_core_init(rhport, is_highspeed, is_dma));

  //------------- 3.1 Host Initialization -------------//

  // work at max supported speed
  dwc2->hcfg &= ~HCFG_FSLS_ONLY;

  // Enable HFIR reload
  if (dwc2->gsnpsid >= DWC2_CORE_REV_2_92a) {
    dwc2->hfir |= HFIR_RELOAD_CTRL;
  }

  // force host mode and wait for mode switch
  dwc2->gusbcfg = (dwc2->gusbcfg & ~GUSBCFG_FDMOD) | GUSBCFG_FHMOD;
  while ((dwc2->gintsts & GINTSTS_CMOD) != GINTSTS_CMODE_HOST) {}

  // configure fixed-allocated fifo scheme
  dfifo_host_init(rhport);

  dwc2->hprt = HPRT_W1_MASK; // clear all write-1-clear bits
  dwc2->hprt = HPRT_POWER; // turn on VBUS

  // Enable required interrupts
  dwc2->gintmsk |= GINTSTS_OTGINT | GINTSTS_CONIDSTSCHNG | GINTSTS_HPRTINT | GINTSTS_HCINT | GINTSTS_DISCINT;

  // NPTX can hold at least 2 packet, change interrupt level to half-empty
  uint32_t gahbcfg = dwc2->gahbcfg & ~GAHBCFG_TX_FIFO_EPMTY_LVL;
  gahbcfg |= GAHBCFG_GINT;   // Enable global interrupt
  dwc2->gahbcfg = gahbcfg;

  return true;
}

// Enable USB interrupt
void hcd_int_enable (uint8_t rhport) {
  dwc2_int_set(rhport, TUSB_ROLE_HOST, true);
}

// Disable USB interrupt
void hcd_int_disable(uint8_t rhport) {
  dwc2_int_set(rhport, TUSB_ROLE_HOST, false);
}

// Get frame number (1ms)
uint32_t hcd_frame_number(uint8_t rhport) {
  dwc2_regs_t* dwc2 = DWC2_REG(rhport);
  return dwc2->hfnum & HFNUM_FRNUM_Msk;
}

//--------------------------------------------------------------------+
// Port API
//--------------------------------------------------------------------+

// Get the current connect status of roothub port
bool hcd_port_connect_status(uint8_t rhport) {
  dwc2_regs_t* dwc2 = DWC2_REG(rhport);
  return dwc2->hprt & HPRT_CONN_STATUS;
}

// Reset USB bus on the port. Return immediately, bus reset sequence may not be complete.
// Some port would require hcd_port_reset_end() to be invoked after 10ms to complete the reset sequence.
void hcd_port_reset(uint8_t rhport) {
  dwc2_regs_t* dwc2 = DWC2_REG(rhport);
  uint32_t hprt = dwc2->hprt & ~HPRT_W1_MASK;
  hprt |= HPRT_RESET;
  dwc2->hprt = hprt;
}

// Complete bus reset sequence, may be required by some controllers
void hcd_port_reset_end(uint8_t rhport) {
  dwc2_regs_t* dwc2 = DWC2_REG(rhport);
  uint32_t hprt = dwc2->hprt & ~HPRT_W1_MASK; // skip w1c bits
  hprt &= ~HPRT_RESET;
  dwc2->hprt = hprt;
}

// Get port link speed
tusb_speed_t hcd_port_speed_get(uint8_t rhport) {
  dwc2_regs_t* dwc2 = DWC2_REG(rhport);
  const tusb_speed_t speed = hprt_speed_get(dwc2);
  return speed;
}

// HCD closes all opened endpoints belong to this device
void hcd_device_close(uint8_t rhport, uint8_t dev_addr) {
  dwc2_regs_t* dwc2 = DWC2_REG(rhport);
  for (uint8_t i = 0; i < (uint8_t) CFG_TUH_DWC2_ENDPOINT_MAX; i++) {
    hcd_endpoint_t* edpt = &_hcd_data.edpt[i];
    if (edpt->hcchar_bm.enable && edpt->hcchar_bm.dev_addr == dev_addr) {
      tu_memclr(edpt, sizeof(hcd_endpoint_t));
      for (uint8_t ch_id = 0; ch_id < (uint8_t) DWC2_CHANNEL_COUNT_MAX; ch_id++) {
        hcd_xfer_t* xfer = &_hcd_data.xfer[ch_id];
        if (xfer->allocated && xfer->ep_id == i) {
          dwc2_channel_t* channel = &dwc2->channel[ch_id];
          dwc2_channel_split_t hcsplt = {.value = channel->hcsplt};
          xfer->closing = 1;
          // Channel disable must not be programmed for non-split periodic channels
          if (!channel_is_periodic(channel->hcchar) || hcsplt.split_en) {
            channel_disable(dwc2, channel);
          }
        }
      }
    }
  }
}

//--------------------------------------------------------------------+
// Endpoints API
//--------------------------------------------------------------------+

// Open an endpoint
bool hcd_edpt_open(uint8_t rhport, uint8_t dev_addr, const tusb_desc_endpoint_t* desc_ep) {
  dwc2_regs_t* dwc2 = DWC2_REG(rhport);
  const tusb_speed_t rh_speed = hprt_speed_get(dwc2);

  tuh_bus_info_t bus_info;
  tuh_bus_info_get(dev_addr, &bus_info);

  // find a free endpoint
  const uint8_t ep_id = edpt_alloc();
  TU_ASSERT(ep_id < CFG_TUH_DWC2_ENDPOINT_MAX);
  hcd_endpoint_t* edpt = &_hcd_data.edpt[ep_id];

  dwc2_channel_char_t* hcchar_bm = &edpt->hcchar_bm;
  hcchar_bm->ep_size         = tu_edpt_packet_size(desc_ep);
  hcchar_bm->ep_num          = tu_edpt_number(desc_ep->bEndpointAddress);
  hcchar_bm->ep_dir          = tu_edpt_dir(desc_ep->bEndpointAddress);
  hcchar_bm->low_speed_dev   = (bus_info.speed == TUSB_SPEED_LOW) ? 1 : 0;
  hcchar_bm->ep_type         = desc_ep->bmAttributes.xfer; // ep_type matches TUSB_XFER_*
  hcchar_bm->err_multi_count = 0;
  hcchar_bm->dev_addr        = dev_addr;
  hcchar_bm->odd_frame       = 0;
  hcchar_bm->disable         = 0;
  hcchar_bm->enable          = 1;

  dwc2_channel_split_t* hcsplt_bm = &edpt->hcsplt_bm;
  hcsplt_bm->hub_port        = bus_info.hub_port;
  hcsplt_bm->hub_addr        = bus_info.hub_addr;
  hcsplt_bm->xact_pos        = 0;
  hcsplt_bm->split_compl     = 0;
  hcsplt_bm->split_en        = (rh_speed == TUSB_SPEED_HIGH && bus_info.speed != TUSB_SPEED_HIGH) ? 1 : 0;

  edpt->speed = bus_info.speed;
  edpt->next_pid = HCTSIZ_PID_DATA0;
  if (desc_ep->bmAttributes.xfer == TUSB_XFER_ISOCHRONOUS) {
    edpt->uframe_interval = 1 << (desc_ep->bInterval - 1);
    if (bus_info.speed == TUSB_SPEED_FULL) {
      edpt->uframe_interval <<= 3;
    }
  } else if (desc_ep->bmAttributes.xfer == TUSB_XFER_INTERRUPT) {
    if (bus_info.speed == TUSB_SPEED_HIGH) {
      edpt->uframe_interval = 1 << (desc_ep->bInterval - 1);
    } else {
      edpt->uframe_interval = desc_ep->bInterval << 3;
    }
  }

  return true;
}

bool hcd_edpt_close(uint8_t rhport, uint8_t daddr, uint8_t ep_addr) {
  (void) rhport; (void) daddr; (void) ep_addr;
  return false; // TODO not implemented yet
}

// clean up channel after part of transfer is done but the whole urb is not complete
static void channel_xfer_out_wrapup(dwc2_regs_t* dwc2, uint8_t ch_id) {
  hcd_xfer_t* xfer = &_hcd_data.xfer[ch_id];
  const dwc2_channel_t* channel = &dwc2->channel[ch_id];
  hcd_endpoint_t* edpt = &_hcd_data.edpt[xfer->ep_id];

  const dwc2_channel_tsize_t hctsiz = {.value = channel->hctsiz};
  edpt->next_pid = hctsiz.pid; // save PID

  /* Since hctsiz.xfersize field reflects the number of bytes transferred via the AHB, not the USB)
   * For IN: we can use hctsiz.xfersize as remaining bytes.
   * For OUT: Must use the hctsiz.pktcnt field to determine how much data has been transferred. This field reflects the
   * number of packets that have been transferred via the USB. This is always an integral number of packets if the
   * transfer was halted before its normal completion.
   */
  const uint16_t remain_packets = hctsiz.packet_count;
  const dwc2_channel_char_t hcchar = {.value = channel->hcchar};
  const uint16_t total_packets = cal_packet_count(edpt->buflen, hcchar.ep_size);
  const uint16_t actual_bytes = (total_packets - remain_packets) * hcchar.ep_size;

  xfer->fifo_bytes = 0;
  xfer->xferred_bytes += actual_bytes;
  edpt->buffer += actual_bytes;
  edpt->buflen -= actual_bytes;
}

static bool channel_xfer_start(dwc2_regs_t* dwc2, uint8_t ch_id) {
  hcd_xfer_t* xfer = &_hcd_data.xfer[ch_id];
  hcd_endpoint_t* edpt = &_hcd_data.edpt[xfer->ep_id];
  dwc2_channel_char_t* hcchar_bm = &edpt->hcchar_bm;
  dwc2_channel_t* channel = &dwc2->channel[ch_id];
  bool const is_period = channel_is_periodic(edpt->hcchar);

  // clear previous state
  xfer->fifo_bytes = 0;

  // hchar: restore but don't enable yet
  if (is_period) {
    hcchar_bm->odd_frame = 1 - (dwc2->hfnum & 1);   // transfer on next frame
  }
  channel->hcchar = (edpt->hcchar & ~HCCHAR_CHENA);

  // hctsiz: zero length packet still count as 1
  const uint16_t packet_count = cal_packet_count(edpt->buflen, hcchar_bm->ep_size);
  dwc2_channel_tsize_t hctsiz = {.value = 0};
  hctsiz.pid = edpt->next_pid; // next PID is set in transfer complete interrupt
  hctsiz.packet_count = packet_count;
  hctsiz.xfer_size = edpt->buflen;
  if (edpt->next_do_ping && edpt->speed == TUSB_SPEED_HIGH &&
     edpt->next_pid != HCTSIZ_PID_SETUP && hcchar_bm->ep_dir == TUSB_DIR_OUT) {
    hctsiz.do_ping = 1;
  }
  channel->hctsiz = hctsiz.value;
  edpt->next_do_ping = 0;

  // pre-calculate next PID based on packet count, adjusted in transfer complete interrupt if short packet
  if (hcchar_bm->ep_num == 0) {
    edpt->next_pid = HCTSIZ_PID_DATA1; // control data and status stage always start with DATA1
  } else {
    edpt->next_pid = cal_next_pid(edpt->next_pid, packet_count);
  }

  channel->hcsplt = edpt->hcsplt;
  channel->hcint = 0xFFFFFFFFU; // clear all channel interrupts

  if (dma_host_enabled(dwc2)) {
    uint32_t hcintmsk = HCINT_HALTED;
    channel->hcintmsk = hcintmsk;
    dwc2->haintmsk |= TU_BIT(ch_id);

    channel->hcdma = (uint32_t) edpt->buffer;

    if (hcchar_bm->ep_dir == TUSB_DIR_IN) {
      channel_send_in_token(dwc2, channel);
    } else {
      hcd_dcache_clean(edpt->buffer, edpt->buflen);
      channel->hcchar |= HCCHAR_CHENA;
    }
  } else {
    uint32_t hcintmsk = HCINT_NAK | HCINT_XACT_ERR | HCINT_STALL | HCINT_XFER_COMPLETE | HCINT_DATATOGGLE_ERR;
    if (hcchar_bm->ep_dir == TUSB_DIR_IN) {
      hcintmsk |= HCINT_BABBLE_ERR | HCINT_DATATOGGLE_ERR | HCINT_ACK;
    } else {
      hcintmsk |= HCINT_NYET;
      if (edpt->hcsplt_bm.split_en || hctsiz.do_ping) {
        hcintmsk |= HCINT_ACK;
      }
    }
    channel->hcintmsk = hcintmsk;
    dwc2->haintmsk |= TU_BIT(ch_id);

    // enable channel for slave mode:
    // - OUT: it will enable corresponding FIFO channel
    // - IN : it will write an IN request to the Non-periodic Request Queue, this will have dwc2 trying to send
    // IN Token. If we got NAK, we have to re-enable the channel again in the interrupt. Due to the way usbh stack only
    // call hcd_edpt_xfer() once, we will need to manage de-allocate/re-allocate IN channel dynamically.
    if (hcchar_bm->ep_dir == TUSB_DIR_IN) {
      channel_send_in_token(dwc2, channel);
    } else {
      channel->hcchar |= HCCHAR_CHENA;
      if (edpt->buflen > 0) {
        // To prevent conflict with other channel, we will enable periodic/non-periodic FIFO empty interrupt accordingly
        // And write packet in the interrupt handler
        dwc2->gintmsk |= (is_period ? GINTSTS_PTX_FIFO_EMPTY : GINTSTS_NPTX_FIFO_EMPTY);
      }
    }
  }

  return true;
}

// kick-off transfer with an endpoint
static bool edpt_xfer_kickoff(dwc2_regs_t* dwc2, uint8_t ep_id) {
  uint8_t ch_id = channel_alloc(dwc2);
  TU_ASSERT(ch_id < 16); // all channel are in used
  hcd_xfer_t* xfer = &_hcd_data.xfer[ch_id];
  xfer->ep_id = ep_id;
  xfer->result = XFER_RESULT_INVALID;

  return channel_xfer_start(dwc2, ch_id);
}

// Submit a transfer, when complete hcd_event_xfer_complete() must be invoked
bool hcd_edpt_xfer(uint8_t rhport, uint8_t dev_addr, uint8_t ep_addr, uint8_t * buffer, uint16_t buflen) {
  dwc2_regs_t* dwc2 = DWC2_REG(rhport);
  const uint8_t ep_num = tu_edpt_number(ep_addr);
  const uint8_t ep_dir = tu_edpt_dir(ep_addr);

  uint8_t ep_id = edpt_find_opened(dev_addr, ep_num, ep_dir);
  TU_ASSERT(ep_id < CFG_TUH_DWC2_ENDPOINT_MAX);
  hcd_endpoint_t* edpt = &_hcd_data.edpt[ep_id];

  edpt->buffer = buffer;
  edpt->buflen = buflen;

  if (ep_num == 0) {
    // update ep_dir since control endpoint can switch direction
    edpt->hcchar_bm.ep_dir = ep_dir;
  }

  return edpt_xfer_kickoff(dwc2, ep_id);
}

// Abort a queued transfer. Note: it can only abort transfer that has not been started
// Return true if a queued transfer is aborted, false if there is no transfer to abort
bool hcd_edpt_abort_xfer(uint8_t rhport, uint8_t dev_addr, uint8_t ep_addr) {
  dwc2_regs_t* dwc2 = DWC2_REG(rhport);
  const uint8_t ep_num = tu_edpt_number(ep_addr);
  const uint8_t ep_dir = tu_edpt_dir(ep_addr);
  const uint8_t ep_id = edpt_find_opened(dev_addr, ep_num, ep_dir);
  TU_VERIFY(ep_id < CFG_TUH_DWC2_ENDPOINT_MAX);

  // hcd_int_disable(rhport);

  // Find enabled channeled and disable it, channel will be de-allocated in the interrupt handler
  const uint8_t ch_id = channel_find_enabled(dwc2, dev_addr, ep_num, ep_dir);
  if (ch_id < 16) {
    dwc2_channel_t* channel = &dwc2->channel[ch_id];
    channel_disable(dwc2, channel);
  }

  // hcd_int_enable(rhport);

  return true;
}

// Submit a special transfer to send 8-byte Setup Packet, when complete hcd_event_xfer_complete() must be invoked
bool hcd_setup_send(uint8_t rhport, uint8_t dev_addr, const uint8_t setup_packet[8]) {
  uint8_t ep_id = edpt_find_opened(dev_addr, 0, TUSB_DIR_OUT);
  TU_ASSERT(ep_id < CFG_TUH_DWC2_ENDPOINT_MAX); // no opened endpoint
  hcd_endpoint_t* edpt = &_hcd_data.edpt[ep_id];
  edpt->next_pid = HCTSIZ_PID_SETUP;

  return hcd_edpt_xfer(rhport, dev_addr, 0, (uint8_t*)(uintptr_t) setup_packet, 8);
}

// clear stall, data toggle is also reset to DATA0
bool hcd_edpt_clear_stall(uint8_t rhport, uint8_t dev_addr, uint8_t ep_addr) {
  (void) rhport;
  const uint8_t ep_num = tu_edpt_number(ep_addr);
  const uint8_t ep_dir = tu_edpt_dir(ep_addr);
  const uint8_t ep_id = edpt_find_opened(dev_addr, ep_num, ep_dir);
  TU_VERIFY(ep_id < CFG_TUH_DWC2_ENDPOINT_MAX);
  hcd_endpoint_t* edpt = &_hcd_data.edpt[ep_id];

  edpt->next_pid = HCTSIZ_PID_DATA0;

  return true;
}

//--------------------------------------------------------------------
// HCD Event Handler
//--------------------------------------------------------------------

// retry an IN transfer, channel must be halted
static void channel_xfer_in_retry(dwc2_regs_t* dwc2, uint8_t ch_id, uint32_t hcint) {
  hcd_xfer_t* xfer = &_hcd_data.xfer[ch_id];
  hcd_endpoint_t* edpt = &_hcd_data.edpt[xfer->ep_id];
  dwc2_channel_t* channel = &dwc2->channel[ch_id];
  dwc2_channel_char_t hcchar = {.value = channel->hcchar};

  if (channel_is_periodic(hcchar.value)){
    const dwc2_channel_split_t hcsplt = {.value = channel->hcsplt};
    // retry immediately for periodic split NYET if we haven't reach max retry
    if (hcsplt.split_en && hcsplt.split_compl && (hcint & HCINT_NYET || xfer->halted_nyet)) {
      xfer->period_split_nyet_count++;
      xfer->halted_nyet = 0;
      if (xfer->period_split_nyet_count < HCD_XFER_PERIOD_SPLIT_NYET_MAX) {
        hcchar.odd_frame = 1 - (dwc2->hfnum & 1); // transfer on next frame
        channel->hcchar = hcchar.value;
        channel_send_in_token(dwc2, channel);
        return;
      } else {
        // too many NYET, de-allocate channel with below code
        xfer->period_split_nyet_count = 0;
      }
    }

    const uint32_t ucount = (hprt_speed_get(dwc2) == TUSB_SPEED_HIGH ? 1 : 8);
    if (edpt->uframe_interval == ucount) {
      // retry on next frame if bInterval is 1
      hcchar.odd_frame = 1 - (dwc2->hfnum & 1);
      channel->hcchar = hcchar.value;
      channel_send_in_token(dwc2, channel);
    } else {
      // otherwise, de-allocate channel, enable SOF set frame counter for later transfer
      const dwc2_channel_tsize_t hctsiz = {.value = channel->hctsiz};
      edpt->next_pid = hctsiz.pid; // save PID
      edpt->uframe_countdown = edpt->uframe_interval - ucount;
      // enable SOF interrupt if not already enabled
      if (!(dwc2->gintmsk & GINTMSK_SOFM)) {
        dwc2->gintsts = GINTSTS_SOF;
        dwc2->gintmsk |= GINTMSK_SOFM;
      }
      // already halted, de-allocate channel (called from DMA isr)
      channel_dealloc(dwc2, ch_id);
    }
  } else {
    // for control/bulk: retry immediately
    channel_send_in_token(dwc2, channel);
  }
}

#if CFG_TUSB_DEBUG
TU_ATTR_ALWAYS_INLINE static inline void print_hcint(uint32_t hcint) {
  const char* str[] = {
    "XFRC", "HALTED", "AHBERR", "STALL",
    "NAK", "ACK", "NYET", "XERR",
    "BBLERR", "FRMOR", "DTERR", "BNA",
    "XCSERR", "DESC_LST"
  };

  for(uint32_t i=0; i<14; i++) {
    if (hcint & TU_BIT(i)) {
      TU_LOG1("%s ", str[i]);
    }
  }
  TU_LOG1("\r\n");
}
#endif

#if CFG_TUH_DWC2_SLAVE_ENABLE
static void handle_rxflvl_irq(uint8_t rhport) {
  dwc2_regs_t* dwc2 = DWC2_REG(rhport);

  // Pop control word off FIFO
  const dwc2_grxstsp_t grxstsp = {.value= dwc2->grxstsp};
  const uint8_t ch_id = grxstsp.ep_ch_num;

  switch (grxstsp.packet_status) {
    case GRXSTS_PKTSTS_RX_DATA: {
      // In packet received, pop this entry --> ACK interrupt
      const uint16_t byte_count = grxstsp.byte_count;
      hcd_xfer_t* xfer = &_hcd_data.xfer[ch_id];
      TU_ASSERT(xfer->ep_id < CFG_TUH_DWC2_ENDPOINT_MAX,);
      hcd_endpoint_t* edpt = &_hcd_data.edpt[xfer->ep_id];

      if (byte_count) {
        dfifo_read_packet(dwc2, edpt->buffer + xfer->xferred_bytes, byte_count);
        xfer->xferred_bytes += byte_count;
        xfer->fifo_bytes = byte_count;
      }
      break;
    }

    case GRXSTS_PKTSTS_RX_COMPLETE:
      // In transfer complete: After this entry is popped from the rx FIFO, dwc2 asserts a Transfer Completed
      // interrupt --> handle_channel_irq()
      break;

    case GRXSTS_PKTSTS_HOST_DATATOGGLE_ERR:
      TU_ASSERT(0, ); // maybe try to change DToggle
      break;

    case GRXSTS_PKTSTS_HOST_CHANNEL_HALTED:
      // triggered when channel.hcchar_bm.disable is set
      // TODO handle later
      break;

    default: break; // ignore other status
  }
}

// return true if there is still pending data and need more ISR
static bool handle_txfifo_empty(dwc2_regs_t* dwc2, bool is_periodic) {
  // Use period txsts for both p/np to get request queue space available (1-bit difference, it is small enough)
  const dwc2_hptxsts_t txsts = {.value = (is_periodic ? dwc2->hptxsts : dwc2->hnptxsts)};

  const uint8_t max_channel = dwc2_channel_count(dwc2);
  for (uint8_t ch_id = 0; ch_id < max_channel; ch_id++) {
    dwc2_channel_t* channel = &dwc2->channel[ch_id];
    const dwc2_channel_char_t hcchar = {.value = channel->hcchar};
    // skip writing to FIFO if channel is expecting halted.
    if (!(channel->hcintmsk & HCINT_HALTED) && (hcchar.ep_dir == TUSB_DIR_OUT)) {
      hcd_xfer_t* xfer = &_hcd_data.xfer[ch_id];
      TU_ASSERT(xfer->ep_id < CFG_TUH_DWC2_ENDPOINT_MAX);
      hcd_endpoint_t* edpt = &_hcd_data.edpt[xfer->ep_id];
      const dwc2_channel_tsize_t hctsiz = {.value = channel->hctsiz};
      const uint16_t remain_packets = hctsiz.packet_count;
      for (uint16_t i = 0; i < remain_packets; i++) {
        const uint16_t remain_bytes = edpt->buflen - xfer->fifo_bytes;
        const uint16_t xact_bytes = tu_min16(remain_bytes, hcchar.ep_size);

        // skip if there is not enough space in FIFO and RequestQueue.
        // Packet's last word written to FIFO will trigger a request queue
        if ((xact_bytes > (txsts.fifo_available << 2)) || (txsts.req_queue_available == 0)) {
          return true;
        }

        dfifo_write_packet(dwc2, ch_id, edpt->buffer + xfer->fifo_bytes, xact_bytes);
        xfer->fifo_bytes += xact_bytes;
      }
    }
  }

  return false; // no channel has pending data
}

static bool handle_channel_in_slave(dwc2_regs_t* dwc2, uint8_t ch_id, uint32_t hcint) {
  hcd_xfer_t* xfer = &_hcd_data.xfer[ch_id];
  dwc2_channel_t* channel = &dwc2->channel[ch_id];
  hcd_endpoint_t* edpt = &_hcd_data.edpt[xfer->ep_id];
  dwc2_channel_split_t hcsplt = {.value = channel->hcsplt};
  const dwc2_channel_tsize_t hctsiz = {.value = channel->hctsiz};
  bool is_done = false;

  // if (hcsplt.split_en) {
  // if (edpt->hcchar_bm.ep_num == 1) {
  //   TU_LOG1("Frame %u, ch %u: ep %u, hcint 0x%04lX ", dwc2->hfnum_bm.num, ch_id, hcsplt.ep_num, hcint);
  //   print_hcint(hcint);
  // }

  if (hcint & HCINT_XFER_COMPLETE) {
    if (edpt->hcchar_bm.ep_num != 0) {
      edpt->next_pid = hctsiz.pid; // save pid (already toggled)
    }

    const uint16_t remain_packets = hctsiz.packet_count;
    if (hcsplt.split_en && remain_packets && xfer->fifo_bytes == edpt->hcchar_bm.ep_size) {
      // Split can only complete 1 transaction (up to 1 packet) at a time, schedule more
      hcsplt.split_compl = 0;
      channel->hcsplt = hcsplt.value;
    } else {
      xfer->result = XFER_RESULT_SUCCESS;
    }

    channel_disable(dwc2, channel);
  } else if (hcint & (HCINT_XACT_ERR | HCINT_BABBLE_ERR | HCINT_STALL)) {
    if (hcint & HCINT_STALL) {
      xfer->result = XFER_RESULT_STALLED;
    } else if (hcint & HCINT_BABBLE_ERR) {
      xfer->result = XFER_RESULT_FAILED;
    } else if (hcint & HCINT_XACT_ERR) {
      xfer->err_count++;
      channel->hcintmsk |= HCINT_ACK;
    }

    channel_disable(dwc2, channel);
  } else if (hcint & HCINT_NYET) {
    // restart complete split
    hcsplt.split_compl = 1;
    channel->hcsplt = hcsplt.value;
    xfer->halted_nyet = 1;
    channel_disable(dwc2, channel);
  } else if (hcint & HCINT_NAK) {
    // NAK received, disable channel to flush all posted request and try again
    if (hcsplt.split_en) {
      hcsplt.split_compl = 0; // restart with start-split
      channel->hcsplt = hcsplt.value;
    }

    channel_disable(dwc2, channel);
  } else if (hcint & HCINT_ACK) {
    xfer->err_count = 0;

    if (hcsplt.split_en) {
      if (!hcsplt.split_compl) {
        // start split is ACK --> do complete split
        channel->hcintmsk |= HCINT_NYET;
        hcsplt.split_compl = 1;
        channel->hcsplt = hcsplt.value;
        channel_send_in_token(dwc2, channel);
      } else {
        // do nothing for complete split with DATA, this will trigger XferComplete and handled there
      }
    } else {
      // ACK with data
      const uint16_t remain_packets = hctsiz.packet_count;
      if (remain_packets) {
        // still more packet to receive, also reset to start split
        hcsplt.split_compl = 0;
        channel->hcsplt = hcsplt.value;
        channel_send_in_token(dwc2, channel);
      }
    }
  } else if (hcint & HCINT_HALTED) {
    channel->hcintmsk &= ~HCINT_HALTED;
    if (xfer->result != XFER_RESULT_INVALID) {
      is_done = true;
    } else if (xfer->err_count == HCD_XFER_ERROR_MAX) {
      xfer->result = XFER_RESULT_FAILED;
      is_done = true;
    } else if (xfer->closing) {
      // channel is closing, de-allocate channel
      channel_dealloc(dwc2, ch_id);
      // don't send event
      is_done = false;
    } else {
      // got here due to NAK or NYET
      channel_xfer_in_retry(dwc2, ch_id, hcint);
    }
  } else if (hcint & HCINT_DATATOGGLE_ERR) {
    xfer->err_count = 0;
    TU_ASSERT(false);
  }
  return is_done;
}

static bool handle_channel_out_slave(dwc2_regs_t* dwc2, uint8_t ch_id, uint32_t hcint) {
  hcd_xfer_t* xfer = &_hcd_data.xfer[ch_id];
  dwc2_channel_t* channel = &dwc2->channel[ch_id];
  hcd_endpoint_t* edpt = &_hcd_data.edpt[xfer->ep_id];
  dwc2_channel_split_t hcsplt = {.value = channel->hcsplt};
  bool is_done = false;

  if (hcint & HCINT_XFER_COMPLETE) {
    is_done = true;
    xfer->result = XFER_RESULT_SUCCESS;
    channel->hcintmsk &= ~HCINT_ACK;
    if (hcint & HCINT_NYET) {
      // complete transfer with NYET, do ping next time
      edpt->next_do_ping = 1;
    }
  } else if (hcint & HCINT_STALL) {
    xfer->result = XFER_RESULT_STALLED;
    channel_disable(dwc2, channel);
  } else if (hcint & HCINT_NYET) {
    xfer->err_count = 0;
    if (hcsplt.split_en) {
      // retry complete split
      hcsplt.split_compl = 1;
      channel->hcsplt = hcsplt.value;
      channel->hcchar |= HCCHAR_CHENA;
    } else {
      edpt->next_do_ping = 1;
      channel_xfer_out_wrapup(dwc2, ch_id);
      channel_disable(dwc2, channel);
    }
  } else if (hcint & (HCINT_NAK | HCINT_XACT_ERR)) {
    // clean up transfer so far, disable and start again later
    channel_xfer_out_wrapup(dwc2, ch_id);
    channel_disable(dwc2, channel);
    if (hcint & HCINT_XACT_ERR) {
      xfer->err_count++;
      channel->hcintmsk |= HCINT_ACK;
    } else {
      // NAK disable channel to flush all posted request and try again
      edpt->next_do_ping = 1;
      xfer->err_count = 0;
    }
  } else if (hcint & HCINT_HALTED) {
    channel->hcintmsk &= ~HCINT_HALTED;
    if (xfer->result != XFER_RESULT_INVALID) {
      is_done = true;
    } else if (xfer->err_count == HCD_XFER_ERROR_MAX) {
      xfer->result = XFER_RESULT_FAILED;
      is_done = true;
    } else if (xfer->closing) {
      // channel is closing, de-allocate channel
      channel_dealloc(dwc2, ch_id);
      // don't send event
      is_done = false;
    } else {
      // Got here due to NAK or NYET
      TU_ASSERT(channel_xfer_start(dwc2, ch_id));
    }
  } else if (hcint & HCINT_ACK) {
    xfer->err_count = 0;
    channel->hcintmsk &= ~HCINT_ACK;
    if (hcsplt.split_en) {
      if (!hcsplt.split_compl) {
        // ACK for start split --> do complete split
        hcsplt.split_compl = 1;
        channel->hcsplt = hcsplt.value;
        channel->hcchar |= HCCHAR_CHENA;
      }
    } else {
      // ACK interrupt is only enabled for Split and PING
      // ACK for PING, which mean device is ready to receive data
      channel->hctsiz &= ~HCTSIZ_DOPING; // HC already cleared PING bit, but we clear anyway
      channel->hcchar |= HCCHAR_CHENA;
    }
  }

  if (is_done) {
    xfer->xferred_bytes += xfer->fifo_bytes;
    xfer->fifo_bytes = 0;
  }

  return is_done;
}
#endif

#if CFG_TUH_DWC2_DMA_ENABLE
static bool handle_channel_in_dma(dwc2_regs_t* dwc2, uint8_t ch_id, uint32_t hcint) {
  hcd_xfer_t* xfer = &_hcd_data.xfer[ch_id];
  dwc2_channel_t* channel = &dwc2->channel[ch_id];
  hcd_endpoint_t* edpt = &_hcd_data.edpt[xfer->ep_id];
  dwc2_channel_char_t hcchar = {.value = channel->hcchar};
  dwc2_channel_split_t hcsplt = {.value = channel->hcsplt};
  const dwc2_channel_tsize_t hctsiz = {.value = channel->hctsiz};

  bool is_done = false;

  // TU_LOG1("in  hcint = %02lX\r\n", hcint);

  if (hcint & HCINT_HALTED) {
    if (hcint & (HCINT_XFER_COMPLETE | HCINT_STALL | HCINT_BABBLE_ERR)) {
      const uint16_t remain_bytes = (uint16_t) hctsiz.xfer_size;
      const uint16_t remain_packets = hctsiz.packet_count;
      const uint16_t actual_len = edpt->buflen - remain_bytes;
      xfer->xferred_bytes += actual_len;

      is_done = true;

      if (hcint & HCINT_STALL) {
        xfer->result = XFER_RESULT_STALLED;
      } else if (hcint & HCINT_BABBLE_ERR) {
        xfer->result = XFER_RESULT_FAILED;
      } else if (hcsplt.split_en && remain_packets && actual_len == hcchar.ep_size) {
        // Split can only complete 1 transaction (up to 1 packet) at a time, schedule more
        is_done = false;
        edpt->buffer += actual_len;
        edpt->buflen -= actual_len;

        hcsplt.split_compl = 0;
        channel->hcsplt = hcsplt.value;
        channel_xfer_in_retry(dwc2, ch_id, hcint);
      } else {
        xfer->result = XFER_RESULT_SUCCESS;
      }

      xfer->err_count = 0;
      channel->hcintmsk &= ~HCINT_ACK;
    } else if (hcint & HCINT_XACT_ERR) {
      xfer->err_count++;
      if (xfer->err_count >=  HCD_XFER_ERROR_MAX) {
        is_done = true;
        xfer->result = XFER_RESULT_FAILED;
      } else {
        channel->hcintmsk |= HCINT_ACK | HCINT_NAK | HCINT_DATATOGGLE_ERR;
        hcsplt.split_compl = 0;
        channel->hcsplt = hcsplt.value;
        channel_xfer_in_retry(dwc2, ch_id, hcint);
      }
    } else if (hcint & HCINT_NYET) {
      // Must handle nyet before nak or ack. Could get a nyet at the same time as either of those on a BULK/CONTROL
      // OUT that started with a PING. The nyet takes precedence.
      if (hcsplt.split_en) {
        // split not yet mean hub has no data, retry complete split
        hcsplt.split_compl = 1;
        channel->hcsplt = hcsplt.value;
        channel_xfer_in_retry(dwc2, ch_id, hcint);
      }
    } else if (hcint & HCINT_ACK) {
      xfer->err_count = 0;
      channel->hcintmsk &= ~HCINT_ACK;
      if (hcsplt.split_en) {
        // start split is ACK --> do complete split
        // TODO: for ISO must use xact_pos to plan complete split based on microframe (up to 187.5 bytes/uframe)
        hcsplt.split_compl = 1;
        channel->hcsplt = hcsplt.value;
        if (channel_is_periodic(channel->hcchar)) {
          hcchar.odd_frame = 1 - (dwc2->hfnum & 1); // transfer on next frame
          channel->hcchar = hcchar.value;
        }
        channel_send_in_token(dwc2, channel);
      }
    } else if (hcint & (HCINT_NAK | HCINT_DATATOGGLE_ERR)) {
      xfer->err_count = 0;
      channel->hcintmsk &= ~(HCINT_NAK | HCINT_DATATOGGLE_ERR);
      hcsplt.split_compl = 0; // restart with start-split
      channel->hcsplt = hcsplt.value;
      channel_xfer_in_retry(dwc2, ch_id, hcint);
    } else if (hcint & HCINT_FARME_OVERRUN) {
      // retry start-split in next binterval
      channel_xfer_in_retry(dwc2, ch_id, hcint);
    }

    if (xfer->closing) {
      // channel is closing, de-allocate channel
      channel_dealloc(dwc2, ch_id);
      // don't send event
      is_done = false;
    }
  }

  return is_done;
}

static bool handle_channel_out_dma(dwc2_regs_t* dwc2, uint8_t ch_id, uint32_t hcint) {
  hcd_xfer_t* xfer = &_hcd_data.xfer[ch_id];
  dwc2_channel_t* channel = &dwc2->channel[ch_id];
  hcd_endpoint_t* edpt = &_hcd_data.edpt[xfer->ep_id];
  const dwc2_channel_char_t hcchar = {.value = channel->hcchar};
  dwc2_channel_split_t hcsplt = {.value = channel->hcsplt};

  bool is_done = false;

  // TU_LOG1("out hcint = %02lX\r\n", hcint);

  if (hcint & HCINT_HALTED) {
    if (hcint & (HCINT_XFER_COMPLETE | HCINT_STALL)) {
      is_done = true;
      xfer->err_count = 0;
      if (hcint & HCINT_XFER_COMPLETE) {
        xfer->result = XFER_RESULT_SUCCESS;
        xfer->xferred_bytes += edpt->buflen;
      } else {
        xfer->result = XFER_RESULT_STALLED;
        channel_xfer_out_wrapup(dwc2, ch_id);
      }
      channel->hcintmsk &= ~HCINT_ACK;
    } else if (hcint & HCINT_XACT_ERR) {
     if (hcint & (HCINT_NAK | HCINT_NYET | HCINT_ACK)) {
       xfer->err_count = 0;
       // clean up transfer so far and start again
       channel_xfer_out_wrapup(dwc2, ch_id);
       channel_xfer_start(dwc2, ch_id);
     } else {
       xfer->err_count++;
       if (xfer->err_count >= HCD_XFER_ERROR_MAX) {
         xfer->result = XFER_RESULT_FAILED;
         is_done = true;
       } else {
         // clean up transfer so far and start again
         channel_xfer_out_wrapup(dwc2, ch_id);
         channel_xfer_start(dwc2, ch_id);
       }
     }
    } else if (hcint & HCINT_NYET) {
      if (hcsplt.split_en && hcsplt.split_compl) {
        // split not yet mean hub has no data, retry complete split
        hcsplt.split_compl = 1;
        channel->hcsplt = hcsplt.value;
        channel->hcchar |= HCCHAR_CHENA;
      }
    } else if (hcint & HCINT_ACK) {
      xfer->err_count = 0;
      if (hcsplt.split_en && !hcsplt.split_compl) {
        // start split is ACK --> do complete split
        hcsplt.split_compl = 1;
        channel->hcsplt = hcsplt.value;
        channel->hcchar |= HCCHAR_CHENA;
      }
    }

    if (xfer->closing) {
      // channel is closing, de-allocate channel
      channel_dealloc(dwc2, ch_id);
      // don't send event
      is_done = false;
    }
  } else if (hcint & HCINT_ACK) {
    xfer->err_count = 0;
    channel->hcintmsk &= ~HCINT_ACK;
  }

  return is_done;
}
#endif

static void handle_channel_irq(uint8_t rhport, bool in_isr) {
  dwc2_regs_t* dwc2 = DWC2_REG(rhport);
  const bool is_dma = dma_host_enabled(dwc2);
  const uint8_t max_channel = dwc2_channel_count(dwc2);

  for (uint8_t ch_id = 0; ch_id < max_channel; ch_id++) {
    if (tu_bit_test(dwc2->haint, ch_id)) {
      dwc2_channel_t* channel = &dwc2->channel[ch_id];
      hcd_xfer_t* xfer = &_hcd_data.xfer[ch_id];
      TU_ASSERT(xfer->ep_id < CFG_TUH_DWC2_ENDPOINT_MAX,);
      dwc2_channel_char_t hcchar = {.value = channel->hcchar};

      const uint32_t hcint = channel->hcint;
      channel->hcint = hcint; // clear interrupt

      bool is_done = false;
      if (is_dma) {
        #if CFG_TUH_DWC2_DMA_ENABLE
        if (hcchar.ep_dir == TUSB_DIR_OUT) {
          is_done = handle_channel_out_dma(dwc2, ch_id, hcint);
        } else {
          is_done = handle_channel_in_dma(dwc2, ch_id, hcint);
          if (is_done && (channel->hcdma > xfer->xferred_bytes)) {
            // hcdma is increased by word --> need to align4
            hcd_dcache_invalidate((void*) tu_align4(channel->hcdma - xfer->xferred_bytes), xfer->xferred_bytes);
          }
        }
        #endif
      } else {
        #if CFG_TUH_DWC2_SLAVE_ENABLE
        if (hcchar.ep_dir == TUSB_DIR_OUT) {
          is_done = handle_channel_out_slave(dwc2, ch_id, hcint);
        } else {
          is_done = handle_channel_in_slave(dwc2, ch_id, hcint);
        }
        #endif
      }

      if (is_done) {
        const uint8_t ep_addr = tu_edpt_addr(hcchar.ep_num, hcchar.ep_dir);
        hcd_event_xfer_complete(hcchar.dev_addr, ep_addr, xfer->xferred_bytes, (xfer_result_t)xfer->result, in_isr);
        channel_dealloc(dwc2, ch_id);
      }
    }
  }
}

// SOF is enabled for scheduled periodic transfer
static bool handle_sof_irq(uint8_t rhport, bool in_isr) {
  (void) in_isr;
  dwc2_regs_t* dwc2 = DWC2_REG(rhport);
  dwc2->gintsts = GINTSTS_SOF; // Clear the SOF interrupt flag

  bool more_isr = false;

  // If highspeed then SOF is 125us, else 1ms
  const uint32_t ucount = (hprt_speed_get(dwc2) == TUSB_SPEED_HIGH ? 1 : 8);

  for(uint8_t ep_id = 0; ep_id < CFG_TUH_DWC2_ENDPOINT_MAX; ep_id++) {
    hcd_endpoint_t* edpt = &_hcd_data.edpt[ep_id];
    if (edpt->hcchar_bm.enable && channel_is_periodic(edpt->hcchar) && edpt->uframe_countdown > 0) {
      edpt->uframe_countdown -= tu_min32(ucount, edpt->uframe_countdown);
      if (edpt->uframe_countdown == 0) {
        if (!edpt_xfer_kickoff(dwc2, ep_id)) {
          edpt->uframe_countdown = ucount; // failed to start, try again next frame
        }
      }

      more_isr = true;
    }
  }

  return more_isr;
}

// Config HCFG FS/LS clock and HFIR for SOF interval according to link speed (value is in PHY clock unit)
static void port0_enable(dwc2_regs_t* dwc2, tusb_speed_t speed) {
  uint32_t hcfg = dwc2->hcfg & ~HCFG_FSLS_PHYCLK_SEL;

  const dwc2_gusbcfg_t gusbcfg = {.value = dwc2->gusbcfg};
  uint32_t phy_clock;

  if (gusbcfg.phy_sel) {
    phy_clock = 48; // dedicated FS is 48Mhz
    if (speed == TUSB_SPEED_LOW) {
      hcfg |= HCFG_FSLS_PHYCLK_SEL_6MHZ;
    } else {
      hcfg |= HCFG_FSLS_PHYCLK_SEL_48MHZ;
    }
  } else {
    if (gusbcfg.ulpi_utmi_sel) {
      phy_clock = 60; // ULPI 8-bit is 60Mhz
    } else {
      // UTMI+ 16-bit is 30Mhz, 8-bit is 60Mhz
      phy_clock = gusbcfg.phy_if16 ? 30 : 60;

      // Enable UTMI+ low power mode 48Mhz external clock if not highspeed
      if (speed == TUSB_SPEED_HIGH) {
        dwc2->gusbcfg &= ~GUSBCFG_PHYLPCS;
      } else {
        dwc2->gusbcfg |= GUSBCFG_PHYLPCS;
        // may need to reset port
      }
    }
    hcfg |= HCFG_FSLS_PHYCLK_SEL_30_60MHZ;
  }

  dwc2->hcfg = hcfg;

  uint32_t hfir = dwc2->hfir & ~HFIR_FRIVL_Msk;
  if (speed == TUSB_SPEED_HIGH) {
    hfir |= 125*phy_clock - 1; // The "- 1" is the correct value. The Synopsys databook was corrected in 3.30a
  } else {
    hfir |= 1000*phy_clock - 1;
  }

  dwc2->hfir = hfir;
}

/* Handle Host Port interrupt, possible source are:
   - Connection Detection
   - Enable Change
   - Over Current Change
*/
static void handle_hprt_irq(uint8_t rhport, bool in_isr) {
  dwc2_regs_t* dwc2 = DWC2_REG(rhport);
  const dwc2_hprt_t hprt_bm = {.value = dwc2->hprt};
  uint32_t hprt = hprt_bm.value & ~HPRT_W1_MASK;

  if (hprt_bm.conn_detected) {
    // Port Connect Detect
    hprt |= HPRT_CONN_DETECT;

    if (hprt_bm.conn_status) {
      hcd_event_device_attach(rhport, in_isr);
    }
  }

  if (hprt_bm.enable_change) {
    // Port enable change
    hprt |= HPRT_ENABLE_CHANGE;

    if (hprt_bm.enable) {
      // Port enable
      const tusb_speed_t speed = hprt_speed_get(dwc2);
      port0_enable(dwc2, speed);
    } else {
      // TU_ASSERT(false, );
    }
  }

  dwc2->hprt = hprt; // clear interrupt
}

/* Interrupt Hierarchy
               HCINTn       HPRT
                 |           |
               HAINT.CHn     |
                 |           |
    GINTSTS :  HCInt     | PrtInt | NPTxFEmp | PTxFEmpp | RXFLVL | SOF
*/
void hcd_int_handler(uint8_t rhport, bool in_isr) {
  dwc2_regs_t* dwc2 = DWC2_REG(rhport);
  const uint32_t gintmsk = dwc2->gintmsk;
  const uint32_t gintsts = dwc2->gintsts & gintmsk;

  // TU_LOG1_HEX(gintsts);

  if (gintsts & GINTSTS_CONIDSTSCHNG) {
    // Connector ID status change
    dwc2->gintsts = GINTSTS_CONIDSTSCHNG;

    //if (dwc2->gotgctl)
    // dwc2->hprt = HPRT_POWER; // power on port to turn on VBUS
    //dwc2->gintmsk |= GINTMSK_PRTIM;
    // TODO wait for SRP if OTG
  }

  if (gintsts & GINTSTS_SOF) {
    const bool more_sof = handle_sof_irq(rhport, in_isr);
    if (!more_sof) {
      dwc2->gintmsk &= ~GINTSTS_SOF;
    }
  }

  if (gintsts & GINTSTS_HPRTINT) {
    // Host port interrupt: source is cleared in HPRT register
    // TU_LOG1_HEX(dwc2->hprt);
    handle_hprt_irq(rhport, in_isr);
  }

  if (gintsts & GINTSTS_HCINT) {
    // Host Channel interrupt: source is cleared in HCINT register
    // must be handled after TX FIFO empty
    handle_channel_irq(rhport, in_isr);
  }

  if (gintsts & GINTSTS_DISCINT) {
    // Device disconnected
    dwc2->gintsts = GINTSTS_DISCINT;

    if (!(dwc2->hprt & HPRT_CONN_STATUS)) {
      hcd_event_device_remove(rhport, in_isr);
    }
  }

#if CFG_TUH_DWC2_SLAVE_ENABLE
  // RxFIFO non-empty interrupt handling
  if (gintsts & GINTSTS_RXFLVL) {
    // RXFLVL bit is read-only
    dwc2->gintmsk &= ~GINTSTS_RXFLVL; // disable RXFLVL interrupt while reading

    do {
      handle_rxflvl_irq(rhport); // read all packets
    } while(dwc2->gintsts & GINTSTS_RXFLVL);

    dwc2->gintmsk |= GINTSTS_RXFLVL;
  }

  if (gintsts & GINTSTS_NPTX_FIFO_EMPTY) {
    // NPTX FIFO empty interrupt, this is read-only and cleared by hardware when FIFO is written
    const bool more_nptxfe = handle_txfifo_empty(dwc2, false);
    if (!more_nptxfe) {
      // no more pending packet, disable interrupt
      dwc2->gintmsk &= ~GINTSTS_NPTX_FIFO_EMPTY;
    }
  }

  if (gintsts & GINTSTS_PTX_FIFO_EMPTY) {
    // PTX FIFO empty interrupt, this is read-only and cleared by hardware when FIFO is written
    const bool more_ptxfe = handle_txfifo_empty(dwc2, true);
    if (!more_ptxfe) {
      // no more pending packet, disable interrupt
      dwc2->gintmsk &= ~GINTSTS_PTX_FIFO_EMPTY;
    }
  }
#endif
}

#endif<|MERGE_RESOLUTION|>--- conflicted
+++ resolved
@@ -96,11 +96,7 @@
     uint8_t err_count : 3;
     uint8_t period_split_nyet_count : 3;
     uint8_t halted_nyet : 1;
-<<<<<<< HEAD
-    uint8_t halted_sof_schedule : 1;
     uint8_t closing : 1; // closing channel
-=======
->>>>>>> 1a783b35
   };
   uint8_t result;
 
